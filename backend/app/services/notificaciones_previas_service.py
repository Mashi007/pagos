"""
Servicio para calcular notificaciones previas
Clientes con cuotas próximas a vencer (5, 3, 1 días antes)
Solo clientes SIN cuotas atrasadas
"""

import logging
from datetime import date, timedelta
from typing import List, Optional

from sqlalchemy import and_, func, or_, text
from sqlalchemy.orm import Session

from app.models.amortizacion import Cuota
from app.models.cliente import Cliente
from app.models.notificacion import Notificacion

logger = logging.getLogger(__name__)


class NotificacionesPreviasService:
    """Servicio para gestionar notificaciones previas de vencimiento"""

    def __init__(self, db: Session):
        self.db = db

    def calcular_notificaciones_previas(self) -> List[dict]:
        """
        Calcula clientes con cuotas próximas a vencer (5, 3, 1 días antes)

        Condiciones:
        - Préstamos con estado = 'APROBADO'
        - Cuotas que vencen en 5, 3 o 1 día
        - Cuotas con estado PENDIENTE o ADELANTADO
        - Clientes activos (estado != 'INACTIVO')
        - NO se discrimina por cuotas atrasadas (todos los préstamos aprobados)

        Returns:
            Lista de diccionarios con información de clientes y préstamos
        """
        hoy = date.today()

        # Fechas objetivo: 5, 3 y 1 día antes de vencimiento
        fecha_5_dias = hoy + timedelta(days=5)
        fecha_3_dias = hoy + timedelta(days=3)
        fecha_1_dia = hoy + timedelta(days=1)

        try:
            # Verificar conexión a BD
            logger.info("🔍 [NotificacionesPrevias] Iniciando cálculo de notificaciones previas...")

            # Query optimizada: NO filtra por cuotas atrasadas, solo por días y estado
            query_optimizada = text(
                """
                SELECT
                    p.id as prestamo_id,
                    p.cliente_id,
                    cl.nombres as nombre_cliente,
                    p.cedula,
                    COALESCE(p.modelo_vehiculo, p.producto, 'N/A') as modelo_vehiculo,
                    cl.email as correo,
                    cl.telefono,
                    CASE
                        WHEN c.fecha_vencimiento = :fecha_5_dias THEN 5
                        WHEN c.fecha_vencimiento = :fecha_3_dias THEN 3
                        WHEN c.fecha_vencimiento = :fecha_1_dia THEN 1
                    END as dias_antes_vencimiento,
                    c.fecha_vencimiento,
                    c.numero_cuota,
                    c.monto_cuota,
                    CASE
                        WHEN c.fecha_vencimiento = :fecha_5_dias THEN 'PAGO_5_DIAS_ANTES'
                        WHEN c.fecha_vencimiento = :fecha_3_dias THEN 'PAGO_3_DIAS_ANTES'
                        WHEN c.fecha_vencimiento = :fecha_1_dia THEN 'PAGO_1_DIA_ANTES'
                    END as tipo_notificacion
                FROM prestamos p
                INNER JOIN cuotas c ON c.prestamo_id = p.id
                INNER JOIN clientes cl ON cl.id = p.cliente_id
                WHERE p.estado = 'APROBADO'
                  AND (c.fecha_vencimiento = :fecha_5_dias OR c.fecha_vencimiento = :fecha_3_dias OR c.fecha_vencimiento = :fecha_1_dia)
                  AND c.estado IN ('PENDIENTE', 'ADELANTADO')
                  AND cl.estado != 'INACTIVO'
                ORDER BY dias_antes_vencimiento, c.fecha_vencimiento
            """
            )

            import time

            start_time = time.time()

            try:
                # Ejecutar query con timeout implícito (el timeout de la conexión BD)
                result = self.db.execute(
                    query_optimizada,
                    {
                        "fecha_5_dias": fecha_5_dias,
                        "fecha_3_dias": fecha_3_dias,
                        "fecha_1_dia": fecha_1_dia,
                    },
                )
                rows = result.fetchall()
                elapsed_time = time.time() - start_time
<<<<<<< HEAD
                logger.info(f"📊 [NotificacionesPrevias] Query optimizada completada en {elapsed_time:.2f}s - Encontrados {len(rows)} registros de cuotas próximas")
                
                # Si la query tarda más de 30 segundos, registrar advertencia
                if elapsed_time > 30:
                    logger.warning(f"⚠️ [NotificacionesPrevias] Query tardó {elapsed_time:.2f}s - considerar optimización adicional o índices")
                    
            except Exception as query_error:
                elapsed_time = time.time() - start_time
                logger.error(f"❌ [NotificacionesPrevias] Error ejecutando query optimizada después de {elapsed_time:.2f}s: {query_error}", exc_info=True)
                # Retornar lista vacía en lugar de fallar completamente
                logger.warning("⚠️ [NotificacionesPrevias] Retornando lista vacía debido a error en query")
                return []
=======
                logger.info(
                    f"📊 [NotificacionesPrevias] Query optimizada completada en {elapsed_time:.2f}s - Encontrados {len(rows)} registros de cuotas próximas"
                )
            except Exception as query_error:
                elapsed_time = time.time() - start_time
                logger.error(
                    f"❌ [NotificacionesPrevias] Error ejecutando query optimizada después de {elapsed_time:.2f}s: {query_error}",
                    exc_info=True,
                )
                raise
>>>>>>> c57ae22d

            resultados = []

            # Obtener estados de notificaciones en batch para todos los clientes
            cliente_ids = list(set(row[1] for row in rows))  # cliente_id está en índice 1
            tipos_notificacion = list(set(row[11] for row in rows if row[11]))  # tipo_notificacion está en índice 11

            # Query para obtener estados de notificaciones en batch
            estados_notificaciones = {}
            if cliente_ids and tipos_notificacion:
                try:
                    query_estados = text(
                        """
                        SELECT cliente_id, tipo, estado
                        FROM notificaciones
                        WHERE cliente_id = ANY(:cliente_ids)
                          AND tipo = ANY(:tipos)
                        ORDER BY id DESC
                    """
                    )
                    result_estados = self.db.execute(
                        query_estados,
                        {
                            "cliente_ids": cliente_ids,
                            "tipos": tipos_notificacion,
                        },
                    )
                    estados_rows = result_estados.fetchall()

                    # Crear diccionario: (cliente_id, tipo) -> estado
                    for estado_row in estados_rows:
                        cliente_id_estado = estado_row[0]
                        tipo_estado = estado_row[1]
                        estado_valor = estado_row[2]
                        # Solo guardar el más reciente (ya está ordenado por id DESC)
                        if (cliente_id_estado, tipo_estado) not in estados_notificaciones:
                            estados_notificaciones[(cliente_id_estado, tipo_estado)] = estado_valor
                except Exception as e:
                    logger.warning(f"⚠️ [NotificacionesPrevias] Error obteniendo estados de notificaciones: {e}")

            # Procesar resultados
            for row in rows:
                try:
                    prestamo_id = row[0]
                    cliente_id = row[1]
                    nombre_cliente = row[2]
                    cedula = row[3]
                    modelo_vehiculo = row[4]
                    correo = row[5]
                    telefono = row[6]
                    dias_antes = row[7]
                    fecha_vencimiento = row[8]
                    numero_cuota = row[9]
                    monto_cuota = row[10]
                    tipo_notificacion = row[11]

                    # Obtener estado de notificación
                    estado_notificacion = "PENDIENTE"  # Por defecto
                    if tipo_notificacion and (cliente_id, tipo_notificacion) in estados_notificaciones:
                        estado_notificacion = estados_notificaciones[(cliente_id, tipo_notificacion)]

                    resultado = {
                        "prestamo_id": prestamo_id,
                        "cliente_id": cliente_id,
                        "nombre": nombre_cliente or "",
                        "cedula": cedula or "",
                        "modelo_vehiculo": modelo_vehiculo or "N/A",
                        "correo": correo or "",
                        "telefono": telefono or "",
                        "dias_antes_vencimiento": dias_antes,
                        "fecha_vencimiento": fecha_vencimiento.isoformat() if fecha_vencimiento else "",
                        "numero_cuota": numero_cuota,
                        "monto_cuota": float(monto_cuota) if monto_cuota else 0.0,
                        "estado": estado_notificacion,
                    }
                    resultados.append(resultado)
                except Exception as e:
                    logger.warning(f"⚠️ [NotificacionesPrevias] Error procesando fila: {e}")
                    continue

            logger.info(f"✅ Calculadas {len(resultados)} notificaciones previas")
            return resultados

        except Exception as e:
            logger.error(f"❌ Error calculando notificaciones previas: {e}", exc_info=True)
            return []

    def obtener_notificaciones_previas_cached(self) -> List[dict]:
        """
        Obtiene notificaciones previas (calculadas a las 2 AM)
        Por ahora, calcula en tiempo real. En el futuro se puede cachear.
        """
        return self.calcular_notificaciones_previas()<|MERGE_RESOLUTION|>--- conflicted
+++ resolved
@@ -100,31 +100,25 @@
                 )
                 rows = result.fetchall()
                 elapsed_time = time.time() - start_time
-<<<<<<< HEAD
-                logger.info(f"📊 [NotificacionesPrevias] Query optimizada completada en {elapsed_time:.2f}s - Encontrados {len(rows)} registros de cuotas próximas")
-                
-                # Si la query tarda más de 30 segundos, registrar advertencia
-                if elapsed_time > 30:
-                    logger.warning(f"⚠️ [NotificacionesPrevias] Query tardó {elapsed_time:.2f}s - considerar optimización adicional o índices")
-                    
-            except Exception as query_error:
-                elapsed_time = time.time() - start_time
-                logger.error(f"❌ [NotificacionesPrevias] Error ejecutando query optimizada después de {elapsed_time:.2f}s: {query_error}", exc_info=True)
-                # Retornar lista vacía en lugar de fallar completamente
-                logger.warning("⚠️ [NotificacionesPrevias] Retornando lista vacía debido a error en query")
-                return []
-=======
                 logger.info(
                     f"📊 [NotificacionesPrevias] Query optimizada completada en {elapsed_time:.2f}s - Encontrados {len(rows)} registros de cuotas próximas"
                 )
+
+                # Si la query tarda más de 30 segundos, registrar advertencia
+                if elapsed_time > 30:
+                    logger.warning(
+                        f"⚠️ [NotificacionesPrevias] Query tardó {elapsed_time:.2f}s - considerar optimización adicional o índices"
+                    )
+
             except Exception as query_error:
                 elapsed_time = time.time() - start_time
                 logger.error(
                     f"❌ [NotificacionesPrevias] Error ejecutando query optimizada después de {elapsed_time:.2f}s: {query_error}",
                     exc_info=True,
                 )
-                raise
->>>>>>> c57ae22d
+                # Retornar lista vacía en lugar de fallar completamente
+                logger.warning("⚠️ [NotificacionesPrevias] Retornando lista vacía debido a error en query")
+                return []
 
             resultados = []
 
