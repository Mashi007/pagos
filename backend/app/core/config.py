"""
Configuración de la aplicación
"""

import logging
from typing import List, Optional

from pydantic import Field
from pydantic_settings import BaseSettings, SettingsConfigDict

logger = logging.getLogger(__name__)


class Settings(BaseSettings):
    """
    Configuración de la aplicación usando Pydantic BaseSettings
    """

    # ============================================
    # CONFIGURACIÓN BÁSICA
    # ============================================
    APP_NAME: str = "RapiCredit API"
    APP_VERSION: str = "1.0.0"
    DESCRIPTION: str = "API para sistema de préstamos RapiCredit"
    ENVIRONMENT: str = Field(default="development", env="ENVIRONMENT")
    DEBUG: bool = Field(default=True, env="DEBUG")

    # ============================================
    # BASE DE DATOS
    # ============================================
    DATABASE_URL: str = Field(default="postgresql://user:password@localhost/pagos_db", env="DATABASE_URL")

    # ============================================
    # SEGURIDAD
    # ============================================
    SECRET_KEY: str = Field(default="your-secret-key-here-change-in-production", env="SECRET_KEY")
    ALGORITHM: str = "HS256"
    ACCESS_TOKEN_EXPIRE_MINUTES: int = 240  # 4 horas
    REFRESH_TOKEN_EXPIRE_DAYS: int = 7

    # ============================================
    # CORS
    # ============================================
    CORS_ORIGINS: List[str] = Field(
        default=[
            "http://localhost:3000",
            "http://localhost:5173",
            "https://rapicredit.onrender.com",  # Frontend en producción
        ],
        env="CORS_ORIGINS",
    )
    CORS_ALLOW_CREDENTIALS: bool = True
    CORS_ALLOW_METHODS: List[str] = ["GET", "POST", "PUT", "DELETE", "OPTIONS"]
    CORS_ALLOW_HEADERS: List[str] = ["*"]

    # ============================================
    # USUARIO ADMINISTRADOR INICIAL
    # ============================================
    ADMIN_EMAIL: str = "itmaster@rapicreditca.com"
    ADMIN_PASSWORD: str = Field(default="R@pi_2025**", env="ADMIN_PASSWORD")

    # ============================================
    # AMORTIZACIÓN Y REGLAS DE NEGOCIO
    # ============================================
    TASA_INTERES_BASE: float = 12.0  # 12% anual
    TASA_MORA: float = 2.0  # 2% mensual
    TASA_MORA_DIARIA: float = 0.067  # 2% / 30 días
    MAX_CUOTA_PERCENTAGE: int = 40  # Máximo 40% del ingreso
    MONTO_MINIMO_PRESTAMO: float = 1000.0
    MONTO_MAXIMO_PRESTAMO: float = 50000.0
    PLAZO_MINIMO_MESES: int = 6
    PLAZO_MAXIMO_MESES: int = 36

    # ============================================
    # NOTIFICACIONES
    # ============================================
    DIAS_PREVIOS_RECORDATORIO: int = 3
    DIAS_MORA_ALERTA: int = 5

    # EMAIL
    EMAIL_ENABLED: bool = True
    SMTP_HOST: str = "smtp.gmail.com"
    SMTP_PORT: int = 587
    SMTP_USER: Optional[str] = None
    SMTP_PASSWORD: Optional[str] = None
    FROM_EMAIL: Optional[str] = "noreply@rapicredit.com"
    FROM_NAME: str = "RapiCredit"
    SMTP_USE_TLS: bool = True
    SMTP_USE_SSL: bool = False

    # WHATSAPP (Meta Developers API)
    WHATSAPP_ENABLED: bool = True
    WHATSAPP_API_URL: str = "https://graph.facebook.com/v18.0"
    WHATSAPP_ACCESS_TOKEN: Optional[str] = None
    WHATSAPP_PHONE_NUMBER_ID: Optional[str] = None
    WHATSAPP_BUSINESS_ACCOUNT_ID: Optional[str] = None
    WHATSAPP_WEBHOOK_VERIFY_TOKEN: Optional[str] = None

    # ============================================
    # REPORTES
    # ============================================
    REPORTS_DIR: str = "/tmp/reports"
    REPORTS_CACHE_ENABLED: bool = True
    REPORTS_CACHE_TTL: int = 1800

    # ============================================
    # FILE UPLOADS
    # ============================================
    MAX_UPLOAD_SIZE: int = 10 * 1024 * 1024  # 10 MB
    ALLOWED_UPLOAD_EXTENSIONS: List[str] = [
        ".pdf",
        ".jpg",
        ".jpeg",
        ".png",
        ".xlsx",
        ".xls",
        ".doc",
        ".docx",
    ]
    UPLOAD_DIR: str = "uploads"

    # ============================================
    # LOGGING
    # ============================================
    LOG_LEVEL: str = "INFO"
    LOG_FORMAT: str = "%(asctime)s - %(name)s - %(levelname)s - %(message)s"

    # ============================================
    # VALIDACIÓN DE CONFIGURACIÓN
    # ============================================

    def validate_secret_key(self) -> bool:
        """
        Valida que SECRET_KEY sea seguro en producción.
        Bloquea valores por defecto o débiles.
        """
        if self.ENVIRONMENT == "production":
            default_secrets = [
                "your-secret-key-here-change-in-production",
                "secret-key",
                "changeme",
                "secret",
                "12345678",
                "password",
            ]
            if self.SECRET_KEY in default_secrets:
                raise ValueError(
                    "CRÍTICO: SECRET_KEY usa un valor por defecto inseguro. "
                    "Debe configurarse una clave segura de al menos 32 caracteres en producción."
                )
            if len(self.SECRET_KEY) < 32:
                raise ValueError(
                    "CRÍTICO: SECRET_KEY debe tener al menos 32 caracteres en producción. "
                    f"Longitud actual: {len(self.SECRET_KEY)}"
                )
        return True

    def validate_admin_credentials(self) -> bool:
        """
        Valida que las credenciales de admin estén configuradas y sean seguras.
        Bloquea contraseñas por defecto en producción.
        """
        if not self.ADMIN_EMAIL:
            raise ValueError("ADMIN_EMAIL debe estar configurado")
        if not self.ADMIN_PASSWORD:
            raise ValueError("ADMIN_PASSWORD debe estar configurado")

        if len(self.ADMIN_PASSWORD) < 8:
            raise ValueError("La contraseña de admin debe tener al menos 8 caracteres")

        # Validación específica para producción
        if self.ENVIRONMENT == "production":
            import os

            # Verificar si ADMIN_PASSWORD fue configurado desde variable de entorno
            admin_password_from_env = os.getenv("ADMIN_PASSWORD")
            default_password = "R@pi_2025**"
<<<<<<< HEAD
            
            # Si NO está configurado en variable de entorno y usa el valor por defecto
            # IMPORTANTE: NO bloquear para permitir que la aplicación inicie y el usuario pueda configurar
            if (not admin_password_from_env or admin_password_from_env.strip() == "") and self.ADMIN_PASSWORD == default_password:
                # Advertir severamente pero NO bloquear
                logger.critical(
                    "🚨🚨🚨 CRÍTICO: ADMIN_PASSWORD no está configurada como variable de entorno y usa el valor por defecto. "
                    "ESTO ES UNA GRAVE FALTA DE SEGURIDAD. "
                    "Por favor, configure ADMIN_PASSWORD como variable de entorno en Render Dashboard con una contraseña segura. "
                    "La aplicación iniciará con esta configuración insegura SOLO para permitir la configuración. "
                    "CAMBIE ESTO INMEDIATAMENTE. 🚨🚨🚨"
                )
                # NO lanzar excepción - permitir que la aplicación inicie
                # La seguridad es importante, pero bloquear impide que el usuario pueda configurar
            
            # Si viene de variable de entorno, verificar si es segura
=======

            # Bloquear SOLO si:
            # 1. NO está configurado en variable de entorno (None o vacío)
            # 2. Y el valor actual es el valor por defecto
            if (
                not admin_password_from_env or admin_password_from_env.strip() == ""
            ) and self.ADMIN_PASSWORD == default_password:
                raise ValueError(
                    "CRÍTICO: No se puede usar la contraseña por defecto en producción. "
                    "Debe configurarse ADMIN_PASSWORD con una contraseña segura mediante variable de entorno."
                )

            # Si viene de variable de entorno, permitir aunque sea débil (asumimos decisión consciente)
            # Pero advertir si es muy corta o débil
>>>>>>> 145f4584
            if admin_password_from_env:
                if len(admin_password_from_env) < 12:
                    logger.warning(
                        "⚠️ ADMIN_PASSWORD configurado desde variable de entorno pero es muy corta (<12 caracteres). "
                        "Se recomienda usar una contraseña más segura para producción."
                    )

                # Si es el valor por defecto pero viene de env, permitir pero advertir
                if admin_password_from_env == default_password:
                    logger.warning(
                        "⚠️ ADMIN_PASSWORD está configurado con el valor por defecto desde variable de entorno. "
                        "Se recomienda cambiar por una contraseña más segura en producción."
                    )

            # Validar formato de email
            if "@" not in self.ADMIN_EMAIL or "." not in self.ADMIN_EMAIL.split("@")[1]:
                raise ValueError("ADMIN_EMAIL debe ser un email válido en producción")

            # Contraseña debe tener complejidad mínima (solo si NO viene de env)
            # Pero no bloquear si usa el valor por defecto (ya se advirtió arriba)
            if not admin_password_from_env and self.ADMIN_PASSWORD != default_password:
                has_upper = any(c.isupper() for c in self.ADMIN_PASSWORD)
                has_lower = any(c.islower() for c in self.ADMIN_PASSWORD)
                has_digit = any(c.isdigit() for c in self.ADMIN_PASSWORD)
                has_special = any(c in "!@#$%^&*()_+-=[]{}|;:,.<>?" for c in self.ADMIN_PASSWORD)

                if not (has_upper and has_lower and (has_digit or has_special)):
                    # Solo advertir, no bloquear
                    logger.warning(
                        "⚠️ La contraseña de admin en producción debería contener: "
                        "mayúsculas, minúsculas y números o caracteres especiales. "
                        "Se recomienda mejorar la seguridad."
                    )

        return True

    def validate_debug_mode(self) -> bool:
        """
        Valida que DEBUG esté desactivado en producción.
        """
        if self.ENVIRONMENT == "production" and self.DEBUG:
            raise ValueError(
                "CRÍTICO: DEBUG no puede estar activado en producción. "
                "Esto expone información sensible y reduce el rendimiento."
            )
        return True

    def validate_cors_config(self) -> bool:
        """
        Valida que CORS esté correctamente configurado en producción.
        Bloquea wildcards (*) en origins, methods y headers.
        """
        if self.ENVIRONMENT == "production":
            # Validar origins
            if "*" in self.CORS_ORIGINS:
                raise ValueError(
                    "CRÍTICO: CORS con wildcard (*) en CORS_ORIGINS detectado en producción. "
                    "CORS_ORIGINS debe especificar dominios específicos."
                )

            # Validar que haya al menos un origin válido
            if not self.CORS_ORIGINS or len(self.CORS_ORIGINS) == 0:
                raise ValueError("CRÍTICO: CORS_ORIGINS debe estar configurado en producción. " "No puede estar vacío.")

            # Validar que los origins sean URLs válidas (no localhost en producción)
            for origin in self.CORS_ORIGINS:
                if origin.startswith("http://localhost") or origin.startswith("https://localhost"):
                    raise ValueError(f"CRÍTICO: No se permite localhost en CORS_ORIGINS en producción: {origin}")
                if not (origin.startswith("http://") or origin.startswith("https://")):
                    raise ValueError(f"CRÍTICO: CORS_ORIGINS debe contener URLs válidas en producción: {origin}")

        return True

    def validate_cors_middleware_config(self) -> bool:
        """
        Valida que la configuración de CORS middleware no use wildcards en producción.
        Nota: Esta validación se aplica al usar los valores en main.py
        """
        if self.ENVIRONMENT == "production":
            # CORS_ALLOW_HEADERS no debe contener "*"
            if "*" in self.CORS_ALLOW_HEADERS:
                raise ValueError(
                    "CRÍTICO: CORS_ALLOW_HEADERS no puede contener '*' en producción. "
                    "Debe especificar headers permitidos explícitamente."
                )
        return True

    def validate_database_url(self) -> bool:
        """
        Valida que la URL de base de datos sea válida y segura.
        Bloquea credenciales por defecto en producción.
        """
        if self.ENVIRONMENT == "production":
            if not self.DATABASE_URL:
                raise ValueError("DATABASE_URL debe estar configurada en producción")

            # Detectar credenciales por defecto
            default_patterns = [
                "postgresql://user:password@",
                "postgresql://postgres:postgres@",
                "postgresql://admin:admin@",
                "mysql://root:root@",
                "sqlite://",
            ]

            for pattern in default_patterns:
                if pattern in self.DATABASE_URL.lower():
                    raise ValueError(
                        f"CRÍTICO: DATABASE_URL contiene credenciales por defecto inseguras. "
                        f"Patrón detectado: {pattern}. "
                        "Debe usar credenciales seguras configuradas en producción."
                    )

            # Validar formato básico de URL
            if not (
                self.DATABASE_URL.startswith("postgresql://")
                or self.DATABASE_URL.startswith("postgresql+psycopg2://")
                or self.DATABASE_URL.startswith("mysql://")
                or self.DATABASE_URL.startswith("sqlite:///")
            ):
                raise ValueError(
                    "CRÍTICO: DATABASE_URL debe ser una URL de base de datos válida. "
                    f"Formato actual: {self.DATABASE_URL[:30]}..."
                )

        return True

    def validate_all(self) -> bool:
        """
        Valida toda la configuración del sistema.
        En producción, bloquea configuraciones inseguras.
        """
        # Validaciones que aplican siempre
        self.validate_secret_key()
        self.validate_admin_credentials()
        self.validate_debug_mode()
        self.validate_cors_config()
        self.validate_cors_middleware_config()
        self.validate_database_url()

        return True

    model_config = SettingsConfigDict(
        env_file=".env",
        case_sensitive=True,
    )


# Instancia global de configuración
settings = Settings()

# Validar configuración al importar
try:
    settings.validate_all()
    logger.info(f"✅ Configuración validada correctamente (ENVIRONMENT: {settings.ENVIRONMENT})")
except ValueError as e:
    error_msg = f"❌ Error de validación de configuración: {e}"
    logger.error(error_msg)
    if settings.ENVIRONMENT == "production":
        # En producción, las validaciones fallidas son críticas y deben detener la aplicación
        raise RuntimeError(
            f"CONFIGURACIÓN INSEGURA DETECTADA EN PRODUCCIÓN: {e}\n"
            "La aplicación no puede iniciar con configuraciones inseguras.\n"
            "Por favor, corrija las variables de entorno y reinicie la aplicación."
        ) from e
    else:
        # En desarrollo, solo advertir
        logger.warning(f"⚠️ Advertencia de configuración en desarrollo: {e}\n" "Esto causará errores en producción.")<|MERGE_RESOLUTION|>--- conflicted
+++ resolved
@@ -175,11 +175,12 @@
             # Verificar si ADMIN_PASSWORD fue configurado desde variable de entorno
             admin_password_from_env = os.getenv("ADMIN_PASSWORD")
             default_password = "R@pi_2025**"
-<<<<<<< HEAD
-            
+
             # Si NO está configurado en variable de entorno y usa el valor por defecto
             # IMPORTANTE: NO bloquear para permitir que la aplicación inicie y el usuario pueda configurar
-            if (not admin_password_from_env or admin_password_from_env.strip() == "") and self.ADMIN_PASSWORD == default_password:
+            if (
+                not admin_password_from_env or admin_password_from_env.strip() == ""
+            ) and self.ADMIN_PASSWORD == default_password:
                 # Advertir severamente pero NO bloquear
                 logger.critical(
                     "🚨🚨🚨 CRÍTICO: ADMIN_PASSWORD no está configurada como variable de entorno y usa el valor por defecto. "
@@ -190,24 +191,9 @@
                 )
                 # NO lanzar excepción - permitir que la aplicación inicie
                 # La seguridad es importante, pero bloquear impide que el usuario pueda configurar
-            
-            # Si viene de variable de entorno, verificar si es segura
-=======
-
-            # Bloquear SOLO si:
-            # 1. NO está configurado en variable de entorno (None o vacío)
-            # 2. Y el valor actual es el valor por defecto
-            if (
-                not admin_password_from_env or admin_password_from_env.strip() == ""
-            ) and self.ADMIN_PASSWORD == default_password:
-                raise ValueError(
-                    "CRÍTICO: No se puede usar la contraseña por defecto en producción. "
-                    "Debe configurarse ADMIN_PASSWORD con una contraseña segura mediante variable de entorno."
-                )
 
             # Si viene de variable de entorno, permitir aunque sea débil (asumimos decisión consciente)
             # Pero advertir si es muy corta o débil
->>>>>>> 145f4584
             if admin_password_from_env:
                 if len(admin_password_from_env) < 12:
                     logger.warning(
