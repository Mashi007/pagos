--- conflicted
+++ resolved
@@ -92,33 +92,13 @@
 try:
     logger.debug("🔍 Iniciando diagnóstico de Redis...")
     import redis
-<<<<<<< HEAD
     logger.debug(f"✅ Módulo redis importado. Versión: {redis.__version__ if hasattr(redis, '__version__') else 'N/A'}")
-=======
-
-    logger.info(
-        f"✅ Paso 1: Módulo redis importado correctamente. Versión: {redis.__version__ if hasattr(redis, '__version__') else 'N/A'}"
-    )
->>>>>>> a6d5218f
 
     from app.core.config import settings
-<<<<<<< HEAD
     logger.debug("✅ Settings importado")
     
     # Solo mostrar configuración detallada en modo debug
     logger.debug(f"Redis config - URL: {bool(settings.REDIS_URL)}, Host: {settings.REDIS_HOST}, Port: {settings.REDIS_PORT}, DB: {settings.REDIS_DB}")
-=======
-
-    logger.info("✅ Paso 2: Settings importado correctamente")
-
-    logger.info("📦 Paso 3: Verificando configuración de Redis...")
-    logger.info(f"   - REDIS_URL: {settings.REDIS_URL if settings.REDIS_URL else 'NO CONFIGURADA'}")
-    logger.info(f"   - REDIS_HOST: {settings.REDIS_HOST}")
-    logger.info(f"   - REDIS_PORT: {settings.REDIS_PORT}")
-    logger.info(f"   - REDIS_DB: {settings.REDIS_DB}")
-    logger.info(f"   - REDIS_PASSWORD: {'CONFIGURADA' if settings.REDIS_PASSWORD else 'NO CONFIGURADA'}")
-    logger.info(f"   - REDIS_SOCKET_TIMEOUT: {settings.REDIS_SOCKET_TIMEOUT}")
->>>>>>> a6d5218f
 
     # ✅ CONFIGURACIÓN DESDE VARIABLES DE ENTORNO
     # Prioridad: REDIS_URL > REDIS_HOST/REDIS_PORT/REDIS_DB
@@ -178,25 +158,12 @@
                 retry_on_timeout=True,
                 health_check_interval=30,
             )
-<<<<<<< HEAD
             logger.debug("Cliente Redis creado")
             
-=======
-            logger.info("   ✅ Cliente Redis creado")
-
-            logger.info("📦 Paso 6: Haciendo test de conexión (ping)...")
->>>>>>> a6d5218f
             # Test de conexión inmediato
             redis_client.ping()
             logger.debug("Test de conexión a Redis exitoso")
         except (redis.AuthenticationError, redis.ResponseError) as auth_err:
-<<<<<<< HEAD
-=======
-            logger.error(f"❌ Paso 6 FALLÓ: Error de autenticación/respuesta Redis")
-            logger.error(f"   - Tipo de error: {type(auth_err).__name__}")
-            logger.error(f"   - Mensaje: {str(auth_err)}")
-
->>>>>>> a6d5218f
             # Si falla por autenticación, intentar con password si está disponible
             error_msg = str(auth_err)
             if (
@@ -245,17 +212,8 @@
     else:
         logger.debug("Usando componentes individuales (REDIS_HOST/PORT/DB) para conexión...")
         # Usar componentes individuales
-<<<<<<< HEAD
         logger.debug(f"Host: {settings.REDIS_HOST}, Port: {settings.REDIS_PORT}, DB: {settings.REDIS_DB}")
         
-=======
-        logger.info(f"   - Host: {settings.REDIS_HOST}")
-        logger.info(f"   - Port: {settings.REDIS_PORT}")
-        logger.info(f"   - DB: {settings.REDIS_DB}")
-        logger.info(f"   - Password: {'CONFIGURADA' if settings.REDIS_PASSWORD else 'NO CONFIGURADA'}")
-
-        logger.info("📦 Paso 5: Creando cliente Redis con componentes individuales...")
->>>>>>> a6d5218f
         redis_client = redis.Redis(
             host=settings.REDIS_HOST,
             port=settings.REDIS_PORT,
@@ -320,12 +278,7 @@
                 return False
 
     cache_backend = RedisCache(redis_client)
-<<<<<<< HEAD
     
-=======
-    logger.info("✅ Paso 7: RedisCache creado")
-
->>>>>>> a6d5218f
     if not _cache_logs_shown:
         logger.info("✅ Redis cache inicializado correctamente")
         _cache_logs_shown = True
