import logging
import time
from calendar import monthrange
from datetime import date, datetime, timedelta
from decimal import Decimal
from typing import Any, List, Optional

from fastapi import APIRouter, Depends, HTTPException, Query  # type: ignore[import-untyped]
from sqlalchemy import Integer, and_, case, cast, func, or_, text  # type: ignore[import-untyped]
from sqlalchemy.orm import Session  # type: ignore[import-untyped]

from app.api.deps import get_current_user, get_db
from app.core.cache import cache_result
from app.models.amortizacion import Cuota
from app.models.cliente import Cliente
from app.models.dashboard_oficial import (
    DashboardCobranzasMensuales,
    DashboardFinanciamientoMensual,
    DashboardKPIsDiarios,
    DashboardMetricasAcumuladas,
    DashboardMorosidadMensual,
    DashboardMorosidadPorAnalista,
    DashboardPagosMensuales,
    DashboardPrestamosPorConcesionario,
)
from app.models.pago import Pago  # Mantener para operaciones que necesiten tabla pagos

# ✅ ACTUALIZADO: Usar tabla pagos (no pagos_staging) - PagoStaging removido de imports
from app.models.prestamo import Prestamo
from app.models.user import User
from app.utils.filtros_dashboard import FiltrosDashboard

logger = logging.getLogger(__name__)
router = APIRouter()


def _calcular_periodos(periodo: str, hoy: date) -> tuple[date, date]:
    """Calcula fecha_inicio_periodo y fecha_fin_periodo_anterior según el período"""
    if periodo == "mes":
        fecha_inicio_periodo = date(hoy.year, hoy.month, 1)
        fecha_fin_periodo_anterior = fecha_inicio_periodo - timedelta(days=1)
    elif periodo == "semana":
        fecha_inicio_periodo = hoy - timedelta(days=hoy.weekday())
        fecha_fin_periodo_anterior = fecha_inicio_periodo - timedelta(days=1)
    elif periodo == "año":
        fecha_inicio_periodo = date(hoy.year, 1, 1)
        fecha_fin_periodo_anterior = date(hoy.year - 1, 12, 31)
    else:  # dia
        fecha_inicio_periodo = hoy
        fecha_fin_periodo_anterior = hoy - timedelta(days=1)
    return fecha_inicio_periodo, fecha_fin_periodo_anterior


def _calcular_cartera_anterior(
    db: Session,
    periodo: str,
    fecha_fin_periodo_anterior: date,
    analista: Optional[str],
    concesionario: Optional[str],
    modelo: Optional[str],
    cartera_total: Decimal,
) -> float:
    """Calcula la cartera anterior según el período"""
    if periodo == "dia":
        return float(cartera_total)

    # Usar comparación directa con timestamp en lugar de func.date()
    fecha_fin_periodo_anterior_dt = datetime.combine(fecha_fin_periodo_anterior, datetime.max.time())
    cartera_anterior_query = db.query(func.sum(Prestamo.total_financiamiento)).filter(
        Prestamo.estado == "APROBADO",
        Prestamo.fecha_registro <= fecha_fin_periodo_anterior_dt,
    )
    cartera_anterior_query = FiltrosDashboard.aplicar_filtros_prestamo(
        cartera_anterior_query, analista, concesionario, modelo, None, None
    )
    return float(cartera_anterior_query.scalar() or Decimal("0"))


def _calcular_total_cobrado_mes(
    db: Session,
    primer_dia: date,
    ultimo_dia: date,
    analista: Optional[str],
    concesionario: Optional[str],
    modelo: Optional[str],
) -> Decimal:
    """Calcula el total cobrado en un mes"""
    # ✅ ACTUALIZADO: Usar tabla pagos (no pagos_staging) con prestamo_id y cedula
    primer_dia_dt = datetime.combine(primer_dia, datetime.min.time())
    ultimo_dia_dt = datetime.combine(ultimo_dia, datetime.max.time())

    # Construir filtros de préstamo si existen
    prestamo_conditions = []
    bind_params = {"primer_dia": primer_dia_dt, "ultimo_dia": ultimo_dia_dt}

    if analista or concesionario or modelo:
        if analista:
            prestamo_conditions.append("(pr.analista = :analista OR pr.producto_financiero = :analista)")
            bind_params["analista"] = analista
        if concesionario:
            prestamo_conditions.append("pr.concesionario = :concesionario")
            bind_params["concesionario"] = concesionario
        if modelo:
            prestamo_conditions.append("(pr.producto = :modelo OR pr.modelo_vehiculo = :modelo)")
            bind_params["modelo"] = modelo

        # ✅ CORRECCIÓN: Cuando hay filtros, usar INNER JOIN y asegurar que pr.estado = 'APROBADO'
        # Si no hay filtros de préstamo, incluir pagos sin préstamo asociado
        where_clause = """p.fecha_pago >= :primer_dia
          AND p.fecha_pago <= :ultimo_dia
          AND p.monto_pagado IS NOT NULL
          AND p.monto_pagado > 0
          AND p.activo = TRUE
          AND pr.estado = 'APROBADO'"""

        if prestamo_conditions:
            where_clause += " AND " + " AND ".join(prestamo_conditions)

        query_sql = text(
            f"""
            SELECT COALESCE(SUM(p.monto_pagado), 0)
            FROM pagos p
            INNER JOIN prestamos pr ON (
                (p.prestamo_id IS NOT NULL AND pr.id = p.prestamo_id)
                OR (p.prestamo_id IS NULL AND pr.cedula = p.cedula AND pr.estado = 'APROBADO')
            )
            WHERE {where_clause}
            """
        ).bindparams(**bind_params)
    else:
        # Sin filtros, query más simple
        query_sql = text(
            """
            SELECT COALESCE(SUM(monto_pagado), 0)
            FROM pagos
            WHERE fecha_pago >= :primer_dia
              AND fecha_pago <= :ultimo_dia
              AND monto_pagado IS NOT NULL
              AND monto_pagado > 0
              AND activo = TRUE
            """
        ).bindparams(primer_dia=primer_dia_dt, ultimo_dia=ultimo_dia_dt)

    result = db.execute(query_sql)
    return Decimal(str(result.scalar() or 0))


def _calcular_mes_anterior(mes_actual: int, año_actual: int) -> tuple[int, int]:
    """Calcula mes y año anterior"""
    if mes_actual == 1:
        return (12, año_actual - 1)
    return (mes_actual - 1, año_actual)


def _obtener_fechas_mes(mes: int, año: int) -> tuple[date, date]:
    """Obtiene primer y último día de un mes"""
    primer_dia = date(año, mes, 1)
    ultimo_dia = date(año, mes, monthrange(año, mes)[1])
    return primer_dia, ultimo_dia


def _obtener_fechas_mes_siguiente(mes: int, año: int) -> date:
    """Obtiene primer día del mes siguiente"""
    if mes == 12:
        return date(año + 1, 1, 1)
    return date(año, mes + 1, 1)


def _calcular_variacion(valor_actual: float, valor_anterior: float) -> tuple[float, float]:
    """Calcula variación porcentual y absoluta"""
    variacion_absoluta = valor_actual - valor_anterior
    variacion_porcentual = ((valor_actual - valor_anterior) / valor_anterior * 100) if valor_anterior > 0 else 0
    return variacion_porcentual, variacion_absoluta


def _calcular_morosidad(
    db: Session,
    fecha: date,
    analista: Optional[str],
    concesionario: Optional[str],
    modelo: Optional[str],
    fecha_inicio: Optional[date],
    fecha_fin: Optional[date],
) -> float:
    """
    Calcula morosidad acumulada usando la misma lógica que la tabla SQL:
    - Morosidad mensual = MAX(0, Monto Programado del mes - Monto Pagado del mes)
    - Morosidad acumulada = Suma de todas las morosidades mensuales desde 2024 hasta la fecha

    ✅ CORRECCIÓN: Usa la misma lógica que obtener_financiamiento_tendencia_mensual
    """
    # Fecha de inicio: 2024-01-01 o fecha_inicio si es más reciente
    fecha_inicio_calculo = date(2024, 1, 1)
    if fecha_inicio and fecha_inicio > fecha_inicio_calculo:
        fecha_inicio_calculo = fecha_inicio

    # Construir filtros para WHERE clause
    filtros_prestamo = []
    bind_params = {"fecha_limite": fecha, "fecha_inicio_calculo": fecha_inicio_calculo}

    if analista:
        filtros_prestamo.append("(p.analista = :analista OR p.producto_financiero = :analista)")
        bind_params["analista"] = analista
    if concesionario:
        filtros_prestamo.append("p.concesionario = :concesionario")
        bind_params["concesionario"] = concesionario
    if modelo:
        filtros_prestamo.append("(p.producto = :modelo OR p.modelo_vehiculo = :modelo)")
        bind_params["modelo"] = modelo
    if fecha_inicio:
        filtros_prestamo.append("p.fecha_aprobacion >= :fecha_inicio")
        bind_params["fecha_inicio"] = fecha_inicio
    if fecha_fin:
        filtros_prestamo.append("p.fecha_aprobacion <= :fecha_fin")
        bind_params["fecha_fin"] = fecha_fin

    where_prestamo = " AND " + " AND ".join(filtros_prestamo) if filtros_prestamo else ""

    # ✅ Query que calcula morosidad acumulada mes por mes
    # Suma todas las morosidades mensuales desde 2024 hasta la fecha
    # Usa la misma lógica que obtener_financiamiento_tendencia_mensual

    if filtros_prestamo:
        # Con filtros: filtrar pagos a través de préstamos
        query_sql = text(
            f"""
            WITH meses AS (
                SELECT 
                    EXTRACT(YEAR FROM c.fecha_vencimiento)::integer as año,
                    EXTRACT(MONTH FROM c.fecha_vencimiento)::integer as mes,
                    COALESCE(SUM(c.monto_cuota), 0) as monto_programado
                FROM cuotas c
                INNER JOIN prestamos p ON c.prestamo_id = p.id
                WHERE p.estado = 'APROBADO'
                  AND c.fecha_vencimiento >= :fecha_inicio_calculo
                  AND c.fecha_vencimiento <= :fecha_limite
                  {where_prestamo}
                GROUP BY EXTRACT(YEAR FROM c.fecha_vencimiento), EXTRACT(MONTH FROM c.fecha_vencimiento)
            ),
            pagos_por_mes AS (
                SELECT 
                    EXTRACT(YEAR FROM pa.fecha_pago)::integer as año,
                    EXTRACT(MONTH FROM pa.fecha_pago)::integer as mes,
                    COALESCE(SUM(pa.monto_pagado), 0) as monto_pagado
                FROM pagos pa
                LEFT JOIN prestamos pr ON (
                    (pa.prestamo_id IS NOT NULL AND pr.id = pa.prestamo_id)
                    OR (pa.prestamo_id IS NULL AND pr.cedula = pa.cedula AND pr.estado = 'APROBADO')
                )
                WHERE pa.fecha_pago >= :fecha_inicio_calculo
                  AND pa.fecha_pago <= :fecha_limite
                  AND pa.monto_pagado IS NOT NULL
                  AND pa.monto_pagado > 0
                  AND pa.activo = TRUE
                  AND pr.estado = 'APROBADO'
                  {where_prestamo}
                GROUP BY EXTRACT(YEAR FROM pa.fecha_pago), EXTRACT(MONTH FROM pa.fecha_pago)
            )
            SELECT COALESCE(SUM(GREATEST(0, m.monto_programado - COALESCE(p.monto_pagado, 0))), 0) as morosidad_acumulada
            FROM meses m
            LEFT JOIN pagos_por_mes p ON m.año = p.año AND m.mes = p.mes
        """
        )
    else:
        # Sin filtros: query más simple (suma todos los pagos)
        query_sql = text(
            """
            WITH meses AS (
                SELECT 
                    EXTRACT(YEAR FROM c.fecha_vencimiento)::integer as año,
                    EXTRACT(MONTH FROM c.fecha_vencimiento)::integer as mes,
                    COALESCE(SUM(c.monto_cuota), 0) as monto_programado
                FROM cuotas c
                INNER JOIN prestamos p ON c.prestamo_id = p.id
                WHERE p.estado = 'APROBADO'
                  AND c.fecha_vencimiento >= :fecha_inicio_calculo
                  AND c.fecha_vencimiento <= :fecha_limite
                GROUP BY EXTRACT(YEAR FROM c.fecha_vencimiento), EXTRACT(MONTH FROM c.fecha_vencimiento)
            ),
            pagos_por_mes AS (
                SELECT 
                    EXTRACT(YEAR FROM pa.fecha_pago)::integer as año,
                    EXTRACT(MONTH FROM pa.fecha_pago)::integer as mes,
                    COALESCE(SUM(pa.monto_pagado), 0) as monto_pagado
                FROM pagos pa
                WHERE pa.fecha_pago >= :fecha_inicio_calculo
                  AND pa.fecha_pago <= :fecha_limite
                  AND pa.monto_pagado IS NOT NULL
                  AND pa.monto_pagado > 0
                  AND pa.activo = TRUE
                GROUP BY EXTRACT(YEAR FROM pa.fecha_pago), EXTRACT(MONTH FROM pa.fecha_pago)
            )
            SELECT COALESCE(SUM(GREATEST(0, m.monto_programado - COALESCE(p.monto_pagado, 0))), 0) as morosidad_acumulada
            FROM meses m
            LEFT JOIN pagos_por_mes p ON m.año = p.año AND m.mes = p.mes
        """
        )

    resultado = db.execute(query_sql.bindparams(**bind_params)).scalar()

    return float(resultado or Decimal("0"))


def _calcular_total_a_cobrar_fecha(
    db: Session,
    fecha: date,
    analista: Optional[str],
    concesionario: Optional[str],
    modelo: Optional[str],
    fecha_inicio: Optional[date],
    fecha_fin: Optional[date],
) -> float:
    """Calcula total a cobrar en una fecha específica"""
    query = (
        db.query(func.sum(Cuota.monto_cuota))
        .join(Prestamo, Cuota.prestamo_id == Prestamo.id)
        .filter(
            Prestamo.estado == "APROBADO",
            Cuota.fecha_vencimiento == fecha,
        )
    )
    query = FiltrosDashboard.aplicar_filtros_cuota(query, analista, concesionario, modelo, fecha_inicio, fecha_fin)
    return float(query.scalar() or Decimal("0"))


def _calcular_dias_mora_cliente(db: Session, cedula: str, hoy: date) -> int:
    """Calcula días de mora máximo para un cliente"""
    # ✅ CORRECCIÓN: En PostgreSQL, date - date ya devuelve integer (días)
    # No usar date_part, usar la resta directamente con parámetros bind
    dias_mora_query = (
        db.query(func.max(text("(:hoy::date - cuotas.fecha_vencimiento::date)")))
        .params(hoy=hoy)
        .join(Prestamo, Cuota.prestamo_id == Prestamo.id)
        .filter(
            Prestamo.cedula == cedula,
            Prestamo.estado == "APROBADO",
            Cuota.fecha_vencimiento < hoy,
            Cuota.estado != "PAGADO",
        )
        .scalar()
    )
    return int(dias_mora_query) if dias_mora_query else 0


def _procesar_distribucion_por_plazo(query_base, total_prestamos: int, total_monto: float) -> list:
    """Procesa distribución por plazo (numero_cuotas)"""
    distribucion_data = []
    query_plazo = (
        query_base.with_entities(
            Prestamo.numero_cuotas.label("plazo"),
            func.count(Prestamo.id).label("cantidad"),
            func.sum(Prestamo.total_financiamiento).label("monto_total"),
        )
        .group_by(Prestamo.numero_cuotas)
        .order_by(Prestamo.numero_cuotas)
    )
    resultados = query_plazo.all()
    for row in resultados:
        cantidad = row.cantidad or 0
        monto_total = float(row.monto_total or Decimal("0"))
        porcentaje_cantidad = (cantidad / total_prestamos * 100) if total_prestamos > 0 else 0
        porcentaje_monto = (monto_total / total_monto * 100) if total_monto > 0 else 0
        distribucion_data.append(
            {
                "categoria": f"{row.plazo} cuotas",
                "cantidad_prestamos": cantidad,
                "monto_total": monto_total,
                "porcentaje_cantidad": round(porcentaje_cantidad, 2),
                "porcentaje_monto": round(porcentaje_monto, 2),
            }
        )
    return distribucion_data


def _procesar_distribucion_por_estado(query_base, total_prestamos: int, total_monto: float) -> list:
    """Procesa distribución por estado"""
    distribucion_data = []
    query_estado = query_base.with_entities(
        Prestamo.estado.label("estado"),
        func.count(Prestamo.id).label("cantidad"),
        func.sum(Prestamo.total_financiamiento).label("monto_total"),
    ).group_by(Prestamo.estado)
    resultados = query_estado.all()
    for row in resultados:
        cantidad = row.cantidad or 0
        monto_total = float(row.monto_total or Decimal("0"))
        porcentaje_cantidad = (cantidad / total_prestamos * 100) if total_prestamos > 0 else 0
        porcentaje_monto = (monto_total / total_monto * 100) if total_monto > 0 else 0
        distribucion_data.append(
            {
                "categoria": row.estado or "Sin Estado",
                "cantidad_prestamos": cantidad,
                "monto_total": monto_total,
                "porcentaje_cantidad": round(porcentaje_cantidad, 2),
                "porcentaje_monto": round(porcentaje_monto, 2),
            }
        )
    return distribucion_data


def _procesar_distribucion_rango_monto_plazo(
    query_base, rangos_monto: list, rangos_plazo: list, total_prestamos: int, total_monto: float
) -> list:
    """Procesa distribución combinada por rango de monto y plazo"""
    distribucion_data = []
    for min_monto, max_monto, cat_monto in rangos_monto:
        for min_plazo, max_plazo, cat_plazo in rangos_plazo:
            query_combinado = query_base.filter(Prestamo.total_financiamiento >= Decimal(str(min_monto)))
            if max_monto:
                query_combinado = query_combinado.filter(Prestamo.total_financiamiento < Decimal(str(max_monto)))
            query_combinado = query_combinado.filter(Prestamo.numero_cuotas >= min_plazo)
            if max_plazo:
                query_combinado = query_combinado.filter(Prestamo.numero_cuotas < max_plazo)
            cantidad = query_combinado.count()
            if cantidad > 0:
                monto_total = float(
                    query_combinado.with_entities(func.sum(Prestamo.total_financiamiento)).scalar() or Decimal("0")
                )
                porcentaje_cantidad = (cantidad / total_prestamos * 100) if total_prestamos > 0 else 0
                porcentaje_monto = (monto_total / total_monto * 100) if total_monto > 0 else 0
                distribucion_data.append(
                    {
                        "categoria": f"{cat_monto} - {cat_plazo}",
                        "cantidad_prestamos": cantidad,
                        "monto_total": monto_total,
                        "porcentaje_cantidad": round(porcentaje_cantidad, 2),
                        "porcentaje_monto": round(porcentaje_monto, 2),
                    }
                )
    return distribucion_data


def _procesar_distribucion_rango_monto(query_base, rangos: list, total_prestamos: int, total_monto: float) -> list:
    """
    Procesa distribución por rango de monto
    ✅ OPTIMIZADO: Una sola query con CASE WHEN en lugar de múltiples queries en loop
    """

    # Construir expresión CASE WHEN para clasificar por rango
    case_conditions = []
    for min_val, max_val, categoria in rangos:
        if max_val is None:
            # Rango sin límite superior (ej: $50,000+)
            case_conditions.append((Prestamo.total_financiamiento >= Decimal(str(min_val)), categoria))
        else:
            # Rango con límites (ej: $20,000 - $50,000)
            case_conditions.append(
                (
                    and_(
                        Prestamo.total_financiamiento >= Decimal(str(min_val)),
                        Prestamo.total_financiamiento < Decimal(str(max_val)),
                    ),
                    categoria,
                )
            )

    # Query única con GROUP BY por rango
    distribucion_query = (
        query_base.with_entities(
            case(*case_conditions, else_="Otro").label("rango"),
            func.count(Prestamo.id).label("cantidad"),
            func.sum(Prestamo.total_financiamiento).label("monto_total"),
        )
        .group_by("rango")
        .all()
    )

    # Crear diccionario de resultados
    distribucion_dict = {
        row.rango: {"cantidad": row.cantidad, "monto_total": float(row.monto_total or Decimal("0"))}
        for row in distribucion_query
    }

    # Construir respuesta manteniendo el orden de los rangos originales
    distribucion_data = []
    for min_val, max_val, categoria in rangos:
        datos = distribucion_dict.get(categoria, {"cantidad": 0, "monto_total": 0.0})
        cantidad = datos["cantidad"]
        monto_total = datos["monto_total"]
        porcentaje_cantidad = (cantidad / total_prestamos * 100) if total_prestamos > 0 else 0
        porcentaje_monto = (monto_total / total_monto * 100) if total_monto > 0 else 0

        distribucion_data.append(
            {
                "categoria": categoria,
                "cantidad_prestamos": cantidad,
                "monto_total": monto_total,
                "porcentaje_cantidad": round(porcentaje_cantidad, 2),
                "porcentaje_monto": round(porcentaje_monto, 2),
            }
        )

    return distribucion_data


def _calcular_rango_fechas_granularidad(
    granularidad: str, hoy: date, dias: Optional[int], fecha_inicio: Optional[date], fecha_fin: Optional[date]
) -> tuple[date, date]:
    """Calcula rango de fechas según granularidad"""
    if granularidad == "mes_actual":
        fecha_inicio_query = date(hoy.year, hoy.month, 1)
        fecha_fin_query = _obtener_fechas_mes_siguiente(hoy.month, hoy.year)
    elif granularidad == "proximos_n_dias":
        fecha_inicio_query = hoy
        fecha_fin_query = hoy + timedelta(days=dias or 30)
    elif granularidad == "hasta_fin_anio":
        fecha_inicio_query = hoy
        fecha_fin_query = date(hoy.year, 12, 31)
    else:  # personalizado
        fecha_inicio_query = fecha_inicio or hoy
        fecha_fin_query = fecha_fin or (hoy + timedelta(days=30))
    return fecha_inicio_query, fecha_fin_query


def _calcular_proyeccion_cuentas_cobrar(datos: List[dict[str, Any]]) -> float:
    """Calcula proyección de cuentas por cobrar usando último valor conocido"""
    ultimo_valor: float = 0.0
    if datos and len(datos) > 0 and "cuentas_por_cobrar" in datos[-1]:
        valor = datos[-1]["cuentas_por_cobrar"]
        if valor is not None and isinstance(valor, (int, float)):
            ultimo_valor = float(valor)
    return ultimo_valor * 1.02 if ultimo_valor > 0 else 0.0  # Crecimiento del 2%


def _calcular_proyeccion_cuotas_dias(datos: List[dict[str, Any]]) -> int:
    """Calcula proyección de cuotas en días usando promedio histórico"""
    if len(datos) > 0:
        valores_historicos = [
            d["cuotas_en_dias"] for d in datos if d.get("cuotas_en_dias") is not None and d["cuotas_en_dias"] > 0
        ]
        return int(sum(valores_historicos) / len(valores_historicos)) if valores_historicos else 0
    return 0


def _calcular_pagos_fecha(
    db: Session,
    fecha: date,
    analista: Optional[str],
    concesionario: Optional[str],
    modelo: Optional[str],
    fecha_inicio: Optional[date],
    fecha_fin: Optional[date],
) -> float:
    """Calcula pagos en una fecha específica"""
    # ✅ ACTUALIZADO: Usar tabla pagos (no pagos_staging) con prestamo_id y cedula
    fecha_dt = datetime.combine(fecha, datetime.min.time())
    fecha_dt_end = datetime.combine(fecha, datetime.max.time())

    # Construir query con filtros opcionales
    if analista or concesionario or modelo:
        prestamo_conditions = []
        bind_params = {"fecha_inicio": fecha_dt, "fecha_fin": fecha_dt_end}

        if analista:
            prestamo_conditions.append("(pr.analista = :analista OR pr.producto_financiero = :analista)")
            bind_params["analista"] = analista
        if concesionario:
            prestamo_conditions.append("pr.concesionario = :concesionario")
            bind_params["concesionario"] = concesionario
        if modelo:
            prestamo_conditions.append("(pr.producto = :modelo OR pr.modelo_vehiculo = :modelo)")
            bind_params["modelo"] = modelo

        where_clause = """p.fecha_pago >= :fecha_inicio
          AND p.fecha_pago <= :fecha_fin
          AND p.monto_pagado IS NOT NULL
          AND p.monto_pagado > 0
          AND p.activo = TRUE
          AND pr.estado = 'APROBADO'"""

        if prestamo_conditions:
            where_clause += " AND " + " AND ".join(prestamo_conditions)

        query_sql = text(
            f"""
            SELECT COALESCE(SUM(p.monto_pagado), 0)
            FROM pagos p
            INNER JOIN prestamos pr ON (
                (p.prestamo_id IS NOT NULL AND pr.id = p.prestamo_id)
                OR (p.prestamo_id IS NULL AND pr.cedula = p.cedula AND pr.estado = 'APROBADO')
            )
            WHERE {where_clause}
            """
        ).bindparams(**bind_params)
    else:
        query_sql = text(
            """
            SELECT COALESCE(SUM(monto_pagado), 0)
            FROM pagos
            WHERE fecha_pago >= :fecha_inicio
              AND fecha_pago <= :fecha_fin
              AND monto_pagado IS NOT NULL
              AND monto_pagado > 0
              AND activo = TRUE
            """
        ).bindparams(fecha_inicio=fecha_dt, fecha_fin=fecha_dt_end)

    result = db.execute(query_sql)
    return float(result.scalar() or Decimal("0"))


def _calcular_tasa_recuperacion(
    db: Session,
    primer_dia: date,
    ultimo_dia: date,
    analista: Optional[str],
    concesionario: Optional[str],
    modelo: Optional[str],
) -> float:
    """Calcula la tasa de recuperación mensual"""
    # Cuotas a cobrar del mes
    cuotas_a_cobrar_query = (
        db.query(func.sum(Cuota.monto_cuota))
        .join(Prestamo, Cuota.prestamo_id == Prestamo.id)
        .filter(
            func.date(Cuota.fecha_vencimiento) >= primer_dia,
            func.date(Cuota.fecha_vencimiento) <= ultimo_dia,
            Prestamo.estado == "APROBADO",
        )
    )
    cuotas_a_cobrar_query = FiltrosDashboard.aplicar_filtros_cuota(
        cuotas_a_cobrar_query, analista, concesionario, modelo, None, None
    )

    # Cuotas pagadas del mes
    cuotas_pagadas_query = (
        db.query(func.count(Cuota.id))
        .join(Prestamo, Cuota.prestamo_id == Prestamo.id)
        .filter(
            Cuota.estado == "PAGADO",
            Cuota.fecha_pago.isnot(None),
            func.date(Cuota.fecha_pago) >= primer_dia,
            func.date(Cuota.fecha_pago) <= ultimo_dia,
            Prestamo.estado == "APROBADO",
        )
    )
    cuotas_pagadas_query = FiltrosDashboard.aplicar_filtros_cuota(
        cuotas_pagadas_query, analista, concesionario, modelo, None, None
    )
    cuotas_pagadas = cuotas_pagadas_query.scalar() or 0

    # Total cuotas planificadas
    total_cuotas_query = (
        db.query(func.count(Cuota.id))
        .join(Prestamo, Cuota.prestamo_id == Prestamo.id)
        .filter(
            func.date(Cuota.fecha_vencimiento) >= primer_dia,
            func.date(Cuota.fecha_vencimiento) <= ultimo_dia,
            Prestamo.estado == "APROBADO",
        )
    )
    total_cuotas_query = FiltrosDashboard.aplicar_filtros_cuota(
        total_cuotas_query, analista, concesionario, modelo, None, None
    )
    total_cuotas = total_cuotas_query.scalar() or 0

    return (cuotas_pagadas / total_cuotas * 100) if total_cuotas > 0 else 0


def _normalizar_valor(valor: Optional[str]) -> Optional[str]:
    """Normaliza un valor: trim, validar no vacío"""
    if not valor:
        return None
    valor_limpio = str(valor).strip()
    return valor_limpio if valor_limpio else None


def _obtener_valores_unicos(query_result) -> set:
    """Extrae valores únicos normalizados de una query"""
    valores = set()
    for item in query_result:
        valor = item[0] if isinstance(item, tuple) else item
        valor_limpio = _normalizar_valor(valor)
        if valor_limpio:
            valores.add(valor_limpio)
    return valores


def _obtener_valores_distintos_de_columna(db: Session, columna, default: Optional[set] = None) -> set:
    """Obtiene valores distintos de una columna con manejo de excepciones"""
    if default is None:
        default = set()
    try:
        query = db.query(func.distinct(columna)).filter(columna.isnot(None), columna != "").all()
        return _obtener_valores_unicos(query)
    except Exception:
        return default


@router.get("/opciones-filtros")
@cache_result(ttl=600, key_prefix="dashboard")  # Cache por 10 minutos (cambia poco)
def obtener_opciones_filtros(
    db: Session = Depends(get_db),
    current_user: User = Depends(get_current_user),
):
    """Obtener opciones disponibles para filtros del dashboard - Sin duplicados"""
    try:
        # Optimizar: usar queries separadas optimizadas para categorías específicas
        # Separar en categorías para mejor organización
        analistas_set = _obtener_valores_distintos_de_columna(db, Prestamo.analista)
        productos_set = _obtener_valores_distintos_de_columna(db, Prestamo.producto_financiero)
        analistas_final = sorted(analistas_set | productos_set)

        concesionarios_set = _obtener_valores_distintos_de_columna(db, Prestamo.concesionario)
        concesionarios_final = sorted(concesionarios_set)

        modelos_producto_set = _obtener_valores_distintos_de_columna(db, Prestamo.producto)
        modelos_vehiculo_set = _obtener_valores_distintos_de_columna(db, Prestamo.modelo_vehiculo)
        modelos_final = sorted(modelos_producto_set | modelos_vehiculo_set)

        return {
            "analistas": analistas_final,
            "concesionarios": concesionarios_final,
            "modelos": modelos_final,
        }
    except Exception as e:
        logger.error(f"Error obteniendo opciones de filtros: {e}", exc_info=True)
        return {"analistas": [], "concesionarios": [], "modelos": []}


def _validar_acceso_admin(current_user: User) -> None:
    """Valida acceso admin de forma tolerante"""
    try:
        es_admin = getattr(current_user, "is_admin", None)
    except Exception:
        es_admin = None
    if es_admin is False:
        raise HTTPException(status_code=403, detail="Acceso denegado. Solo administradores.")


def _normalizar_dias(dias: Optional[int]) -> int:
    """Normaliza parámetro días"""
    try:
        dias_norm = int(dias or 30)
    except Exception:
        dias_norm = 30
    return max(dias_norm, 30) if dias_norm <= 0 else dias_norm


def _calcular_total_a_cobrar(
    db: Session, fecha_dia: date, analista: Optional[str], concesionario: Optional[str], modelo: Optional[str]
) -> float:
    """Calcula total a cobrar para una fecha específica"""
    try:
        cuotas_dia_query = (
            db.query(func.sum(Cuota.monto_cuota))
            .join(Prestamo, Cuota.prestamo_id == Prestamo.id)
            .filter(Cuota.fecha_vencimiento == fecha_dia, Prestamo.estado == "APROBADO")
        )
        cuotas_dia_query = FiltrosDashboard.aplicar_filtros_cuota(
            cuotas_dia_query, analista, concesionario, modelo, None, None
        )
        return float(cuotas_dia_query.scalar() or Decimal("0"))
    except Exception:
        logger.error(
            "Error en query total_a_cobrar",
            extra={"fecha": fecha_dia.isoformat(), "analista": analista, "concesionario": concesionario, "modelo": modelo},
            exc_info=True,
        )
        return 0.0


def _calcular_total_cobrado(
    db: Session, fecha_dia: date, analista: Optional[str], concesionario: Optional[str], modelo: Optional[str]
) -> float:
    """Calcula total cobrado para una fecha específica"""
    try:
        # ✅ ACTUALIZADO: Usar tabla pagos (no pagos_staging) con prestamo_id y cedula
        fecha_dt = datetime.combine(fecha_dia, datetime.min.time())
        fecha_dt_end = datetime.combine(fecha_dia, datetime.max.time())

        # Construir query con filtros opcionales
        if analista or concesionario or modelo:
            prestamo_conditions = []
            bind_params = {"fecha_inicio": fecha_dt, "fecha_fin": fecha_dt_end}

            if analista:
                prestamo_conditions.append("(pr.analista = :analista OR pr.producto_financiero = :analista)")
                bind_params["analista"] = analista
            if concesionario:
                prestamo_conditions.append("pr.concesionario = :concesionario")
                bind_params["concesionario"] = concesionario
            if modelo:
                prestamo_conditions.append("(pr.producto = :modelo OR pr.modelo_vehiculo = :modelo)")
                bind_params["modelo"] = modelo

            where_clause = """p.fecha_pago >= :fecha_inicio
              AND p.fecha_pago <= :fecha_fin
              AND p.monto_pagado IS NOT NULL
              AND p.monto_pagado > 0
              AND p.activo = TRUE
              AND pr.estado = 'APROBADO'"""

            if prestamo_conditions:
                where_clause += " AND " + " AND ".join(prestamo_conditions)

            query_sql = text(
                f"""
                SELECT COALESCE(SUM(p.monto_pagado), 0)
                FROM pagos p
                INNER JOIN prestamos pr ON (
                    (p.prestamo_id IS NOT NULL AND pr.id = p.prestamo_id)
                    OR (p.prestamo_id IS NULL AND pr.cedula = p.cedula AND pr.estado = 'APROBADO')
                )
                WHERE {where_clause}
                """
            ).bindparams(**bind_params)
        else:
            query_sql = text(
                """
                SELECT COALESCE(SUM(monto_pagado), 0)
                FROM pagos
                WHERE fecha_pago >= :fecha_inicio
                  AND fecha_pago <= :fecha_fin
                  AND monto_pagado IS NOT NULL
                  AND monto_pagado > 0
                  AND activo = TRUE
                """
            ).bindparams(fecha_inicio=fecha_dt, fecha_fin=fecha_dt_end)

        result = db.execute(query_sql)
        return float(result.scalar() or Decimal("0"))
    except Exception:
        logger.error(
            "Error en query total_cobrado",
            extra={"fecha": fecha_dia.isoformat(), "analista": analista, "concesionario": concesionario, "modelo": modelo},
            exc_info=True,
        )
        return 0.0


def _generar_lista_fechas(fecha_inicio: date, fecha_fin: date) -> List[date]:
    """Genera lista de fechas entre inicio y fin"""
    fechas = []
    current_date = fecha_inicio
    while current_date <= fecha_fin:
        fechas.append(current_date)
        current_date += timedelta(days=1)
    return fechas


@router.get("/cobros-diarios")
def obtener_cobros_diarios(
    dias: Optional[int] = Query(30, description="Número de días a mostrar"),
    analista: Optional[str] = Query(None, description="Filtrar por analista"),
    concesionario: Optional[str] = Query(None, description="Filtrar por concesionario"),
    modelo: Optional[str] = Query(None, description="Filtrar por modelo"),
    fecha_inicio: Optional[date] = Query(None, description="Fecha inicio"),
    fecha_fin: Optional[date] = Query(None, description="Fecha fin"),
    db: Session = Depends(get_db),
    current_user: User = Depends(get_current_user),
):
    """Obtener total a cobrar y total cobrado por día"""
    try:
        _validar_acceso_admin(current_user)

        dias_norm = _normalizar_dias(dias)
        hoy = date.today()

        fecha_inicio_query = fecha_inicio if fecha_inicio else hoy - timedelta(days=dias_norm)
        fecha_fin_query = fecha_fin if fecha_fin else hoy

        fechas = _generar_lista_fechas(fecha_inicio_query, fecha_fin_query)

        datos_diarios = []
        for fecha_dia in fechas:
            total_a_cobrar = _calcular_total_a_cobrar(db, fecha_dia, analista, concesionario, modelo)
            total_cobrado = _calcular_total_cobrado(db, fecha_dia, analista, concesionario, modelo)

            datos_diarios.append(
                {
                    "fecha": fecha_dia.isoformat(),
                    "dia": fecha_dia.strftime("%d/%m"),
                    "dia_semana": fecha_dia.strftime("%a"),
                    "total_a_cobrar": total_a_cobrar,
                    "total_cobrado": total_cobrado,
                }
            )

        return {"datos": datos_diarios}

    except HTTPException:
        raise
    except Exception as e:
        logger.error(f"Error obteniendo cobros diarios: {e}", exc_info=True)
        raise HTTPException(status_code=500, detail=f"Error interno: {str(e)}")


# DEPRECATED: Usar FiltrosDashboard desde app.utils.filtros_dashboard
# Estas funciones se mantienen por compatibilidad pero se recomienda usar la clase centralizada
def aplicar_filtros_prestamo(
    query,
    analista: Optional[str] = None,
    concesionario: Optional[str] = None,
    modelo: Optional[str] = None,
    fecha_inicio: Optional[date] = None,
    fecha_fin: Optional[date] = None,
):
    """Aplica filtros comunes a queries de préstamos - DEPRECATED: Usar FiltrosDashboard"""
    return FiltrosDashboard.aplicar_filtros_prestamo(query, analista, concesionario, modelo, fecha_inicio, fecha_fin)


def aplicar_filtros_pago(
    query,
    analista: Optional[str] = None,
    concesionario: Optional[str] = None,
    modelo: Optional[str] = None,
    fecha_inicio: Optional[date] = None,
    fecha_fin: Optional[date] = None,
):
    """Aplica filtros comunes a queries de pagos - DEPRECATED: Usar FiltrosDashboard"""
    return FiltrosDashboard.aplicar_filtros_pago(query, analista, concesionario, modelo, fecha_inicio, fecha_fin)


@router.get("/admin")
@cache_result(ttl=300, key_prefix="dashboard")  # Cache por 5 minutos
def dashboard_administrador(
    periodo: Optional[str] = Query("mes", description="Periodo: dia, semana, mes, año"),
    analista: Optional[str] = Query(None, description="Filtrar por analista"),
    concesionario: Optional[str] = Query(None, description="Filtrar por concesionario"),
    modelo: Optional[str] = Query(None, description="Filtrar por modelo de vehículo"),
    fecha_inicio: Optional[date] = Query(None, description="Fecha inicio del rango"),
    fecha_fin: Optional[date] = Query(None, description="Fecha fin del rango"),
    consolidado: Optional[bool] = Query(False, description="Agrupar datos consolidados"),
    db: Session = Depends(get_db),
    current_user: User = Depends(get_current_user),
):
    """
    Dashboard para administradores con datos reales de la base de datos
    Soporta filtros: analista, concesionario, modelo, rango de fechas
    ✅ OPTIMIZADO: Reducción de queries y mejor uso de índices
    """
    import time

    start_total = time.time()
    try:
        if not current_user.is_admin:
            raise HTTPException(status_code=403, detail="Acceso denegado. Solo administradores.")

        hoy = date.today()
        logger.info(
            f"📊 [dashboard/admin] Iniciando cálculo - período={periodo}, filtros: analista={analista}, concesionario={concesionario}, modelo={modelo}"
        )

        # Aplicar filtros base a queries de préstamos (usando clase centralizada)
        # Prestamo NO tiene campo 'activo', usar estado == "APROBADO"
        base_prestamo_query = db.query(Prestamo).filter(Prestamo.estado == "APROBADO")
        base_prestamo_query = FiltrosDashboard.aplicar_filtros_prestamo(
            base_prestamo_query,
            analista,
            concesionario,
            modelo,
            fecha_inicio,
            fecha_fin,
        )

        # 1. CARTERA TOTAL - Suma de todos los préstamos activos
        cartera_total = base_prestamo_query.with_entities(func.sum(Prestamo.total_financiamiento)).scalar() or Decimal("0")

        # 2. CARTERA VENCIDA - Monto de préstamos con cuotas vencidas (no pagadas)
        # ✅ Usar select_from para evitar ambigüedad en JOIN
        cartera_vencida_query = (
            db.query(func.sum(Cuota.monto_cuota))
            .select_from(Cuota)
            .join(Prestamo, Cuota.prestamo_id == Prestamo.id)
            .filter(
                and_(
                    Cuota.fecha_vencimiento < hoy,
                    Cuota.estado != "PAGADO",
                    Prestamo.estado == "APROBADO",
                )
            )
        )
        cartera_vencida_query = FiltrosDashboard.aplicar_filtros_cuota(
            cartera_vencida_query,
            analista,
            concesionario,
            modelo,
            fecha_inicio,
            fecha_fin,
        )
        cartera_vencida = cartera_vencida_query.scalar() or Decimal("0")

        # 3. CARTERA AL DÍA - Cartera total menos cartera vencida
        cartera_al_dia = cartera_total - cartera_vencida

        # 4. PORCENTAJE DE MORA
        porcentaje_mora = (float(cartera_vencida) / float(cartera_total) * 100) if cartera_total > 0 else 0

        # 5. PAGOS DE HOY (con filtros)
        # ✅ ACTUALIZADO: Usar tabla pagos (no pagos_staging) con prestamo_id y cedula
        # text ya está importado al inicio del archivo

        hoy_dt = datetime.combine(hoy, datetime.min.time())
        hoy_dt_end = datetime.combine(hoy, datetime.max.time())

        # ✅ ACTUALIZADO: Usar tabla pagos (no pagos_staging) con prestamo_id y cedula
        pagos_hoy_query = db.execute(
            text("SELECT COUNT(*) FROM pagos WHERE fecha_pago >= :inicio AND fecha_pago <= :fin AND activo = TRUE").bindparams(
                inicio=hoy_dt, fin=hoy_dt_end
            )
        )
        pagos_hoy = pagos_hoy_query.scalar() or 0

        monto_pagos_hoy_query = db.execute(
            text(
                "SELECT COALESCE(SUM(monto_pagado), 0) FROM pagos WHERE fecha_pago >= :inicio AND fecha_pago <= :fin AND monto_pagado IS NOT NULL AND monto_pagado > 0 AND activo = TRUE"
            ).bindparams(inicio=hoy_dt, fin=hoy_dt_end)
        )
        monto_pagos_hoy = Decimal(str(monto_pagos_hoy_query.scalar() or 0))

        # ⚠️ Filtros por analista/concesionario/modelo no aplicados aquí (requeriría JOIN con prestamos)
        # if analista or concesionario or modelo:
        #     # No disponible sin prestamo_id

        # ⚠️ Filtros ya aplicados arriba con SQL directo, valores ya calculados

        # 6. CLIENTES ACTIVOS - Clientes con préstamos activos
        clientes_activos = base_prestamo_query.with_entities(func.count(func.distinct(Prestamo.cedula))).scalar() or 0

        # 7. CLIENTES EN MORA - Clientes con cuotas vencidas
        # ✅ Usar select_from con Cuota como base y JOIN explícito
        clientes_mora_query = (
            db.query(func.count(func.distinct(Prestamo.cedula)))
            .select_from(Cuota)
            .join(Prestamo, Cuota.prestamo_id == Prestamo.id)
            .filter(
                and_(
                    Cuota.fecha_vencimiento < hoy,
                    Cuota.estado != "PAGADO",
                    Prestamo.estado == "APROBADO",
                )
            )
        )
        # Aplicar filtros solo si se proporcionan (evitar errores si no hay filtros)
        if analista or concesionario or modelo or fecha_inicio or fecha_fin:
            clientes_mora_query = FiltrosDashboard.aplicar_filtros_cuota(
                clientes_mora_query,
                analista,
                concesionario,
                modelo,
                fecha_inicio,
                fecha_fin,
            )
        clientes_en_mora = clientes_mora_query.scalar() or 0

        # 8. PRÉSTAMOS ACTIVOS (calculado pero no usado actualmente en respuesta)
        # prestamos_activos = (
        #     base_prestamo_query.with_entities(func.count(Prestamo.id)).scalar() or 0
        # )

        # 9. PRÉSTAMOS PAGADOS (calculado pero no usado actualmente en respuesta)
        # prestamos_pagados = (
        #     db.query(func.count(Prestamo.id))
        #     .filter(Prestamo.estado == "PAGADO")
        #     .scalar()
        #     or 0
        # )

        # 10. PRÉSTAMOS VENCIDOS (calculado pero no usado actualmente en respuesta)
        # prestamos_vencidos = (
        #     db.query(func.count(func.distinct(Prestamo.id)))
        #     .join(Cuota, Cuota.prestamo_id == Prestamo.id)
        #     .filter(
        #         and_(
        #             Cuota.fecha_vencimiento < hoy,
        #             Cuota.estado != "PAGADO",
        #             Prestamo.activo.is_(True),
        #         )
        #     )
        #     .scalar()
        #     or 0
        # )

        # 11. TOTAL PAGADO (histórico o con filtros)
        # ✅ ACTUALIZADO: Usar tabla pagos (no pagos_staging) con prestamo_id y cedula
        # Nota: Esta query está comentada porque no se usa en la respuesta actual
        # query_sql = "SELECT COALESCE(SUM(monto_pagado), 0) FROM pagos WHERE monto_pagado IS NOT NULL AND monto_pagado > 0 AND activo = TRUE"
        # params = {}

        # Aplicar filtros de fecha si existen
        # if fecha_inicio:
        #     query_sql += " AND fecha_pago >= :fecha_inicio"
        #     params["fecha_inicio"] = datetime.combine(fecha_inicio, datetime.min.time())
        # if fecha_fin:
        #     query_sql += " AND fecha_pago <= :fecha_fin"
        #     params["fecha_fin"] = datetime.combine(fecha_fin, datetime.max.time())

        # ⚠️ Filtros por analista/concesionario/modelo requerirían JOIN con prestamos

        # total_cobrado_query = db.execute(text(query_sql).bindparams(**params))
        # total_cobrado se calcula pero no se usa en la respuesta actual
        # total_cobrado = total_cobrado_query.scalar() or Decimal("0")

        # 12. CUOTAS PAGADAS TOTALES
        cuotas_pagadas_query = (
            db.query(func.count(Cuota.id))
            .select_from(Cuota)
            .join(Prestamo, Cuota.prestamo_id == Prestamo.id)
            .filter(Cuota.estado == "PAGADO", Prestamo.estado == "APROBADO")
        )
        # 13. CUOTAS PENDIENTES
        cuotas_pendientes_query = (
            db.query(func.count(Cuota.id))
            .select_from(Cuota)
            .join(Prestamo, Cuota.prestamo_id == Prestamo.id)
            .filter(Cuota.estado == "PENDIENTE", Prestamo.estado == "APROBADO")
        )
        # 14. CUOTAS ATRASADAS
        cuotas_atrasadas_query = (
            db.query(func.count(Cuota.id))
            .select_from(Cuota)
            .join(Prestamo, Cuota.prestamo_id == Prestamo.id)
            .filter(
                and_(
                    Cuota.estado == "ATRASADO",
                    Cuota.fecha_vencimiento < hoy,
                    Prestamo.estado == "APROBADO",
                )
            )
        )

        # ✅ Aplicar filtros usando clase centralizada (automático para todas las cuotas)
        cuotas_pagadas_query = FiltrosDashboard.aplicar_filtros_cuota(
            cuotas_pagadas_query,
            analista,
            concesionario,
            modelo,
            fecha_inicio,
            fecha_fin,
        )
        cuotas_pendientes_query = FiltrosDashboard.aplicar_filtros_cuota(
            cuotas_pendientes_query,
            analista,
            concesionario,
            modelo,
            fecha_inicio,
            fecha_fin,
        )
        cuotas_atrasadas_query = FiltrosDashboard.aplicar_filtros_cuota(
            cuotas_atrasadas_query,
            analista,
            concesionario,
            modelo,
            fecha_inicio,
            fecha_fin,
        )

        # Variables calculadas pero no usadas actualmente en la respuesta
        # cuotas_pagadas = cuotas_pagadas_query.scalar() or 0
        # cuotas_pendientes = cuotas_pendientes_query.scalar() or 0
        # cuotas_atrasadas = cuotas_atrasadas_query.scalar() or 0

        # 15. CÁLCULO DE PERÍODOS ANTERIORES
        try:
            fecha_inicio_periodo, fecha_fin_periodo_anterior = _calcular_periodos(periodo, hoy)

            # Cartera anterior - Calcular desde BD histórica
            cartera_anterior_val = _calcular_cartera_anterior(
                db, periodo, fecha_fin_periodo_anterior, analista, concesionario, modelo, cartera_total
            )
        except Exception as e:
            logger.warning(f"Error calculando períodos anteriores: {e}")
            try:
                db.rollback()
            except Exception:
                pass
            cartera_anterior_val = float(cartera_total)

        # 16. TOTAL COBRADO EN EL MES ACTUAL - SOLO PAGOS CONCILIADOS
        año_actual = hoy.year
        mes_actual = hoy.month
        primer_dia_mes = date(año_actual, mes_actual, 1)
        ultimo_dia_mes = date(año_actual, mes_actual, monthrange(año_actual, mes_actual)[1])

        try:
            total_cobrado_periodo = _calcular_total_cobrado_mes(
                db, primer_dia_mes, ultimo_dia_mes, analista, concesionario, modelo
            )
        except Exception as e:
            logger.warning(f"Error calculando total cobrado período: {e}")
            try:
                db.rollback()
            except Exception:
                pass
            total_cobrado_periodo = Decimal("0")

        # Total cobrado mes anterior
        try:
            mes_anterior, año_anterior = _calcular_mes_anterior(mes_actual, año_actual)
            primer_dia_mes_anterior, ultimo_dia_mes_anterior = _obtener_fechas_mes(mes_anterior, año_anterior)

            total_cobrado_anterior = _calcular_total_cobrado_mes(
                db, primer_dia_mes_anterior, ultimo_dia_mes_anterior, analista, concesionario, modelo
            )
        except Exception as e:
            logger.warning(f"Error calculando total cobrado anterior: {e}")
            try:
                db.rollback()
            except Exception:
                pass
            total_cobrado_anterior = Decimal("0")

        # 17. TASA DE RECUPERACIÓN MENSUAL
        try:
            tasa_recuperacion = _calcular_tasa_recuperacion(
                db, primer_dia_mes, ultimo_dia_mes, analista, concesionario, modelo
            )
        except Exception as e:
            logger.warning(f"Error calculando tasa recuperación: {e}")
            try:
                db.rollback()
            except Exception:
                pass
            tasa_recuperacion = 0.0

        # Tasa recuperación mes anterior
        try:
            tasa_recuperacion_anterior = _calcular_tasa_recuperacion(
                db, primer_dia_mes_anterior, ultimo_dia_mes_anterior, analista, concesionario, modelo
            )
        except Exception as e:
            logger.warning(f"Error calculando tasa recuperación anterior: {e}")
            try:
                db.rollback()
            except Exception:
                pass
            tasa_recuperacion_anterior = 0.0

        # 18. PROMEDIO DÍAS DE MORA
        # Calcular desde cuotas vencidas en lugar de usar campo inexistente
        # ✅ CORRECCIÓN: En PostgreSQL, date - date ya devuelve integer (días)
        # Usar SQL directo con bindparams para seguridad
        try:
            promedio_dias_mora_query = db.execute(
                text(
                    """
                    SELECT COALESCE(AVG((:hoy::date - fecha_vencimiento::date)), 0)
                    FROM cuotas c
                    INNER JOIN prestamos p ON c.prestamo_id = p.id
                    WHERE c.fecha_vencimiento < :hoy
                      AND c.estado != 'PAGADO'
                      AND p.estado = 'APROBADO'
                """
                ).bindparams(hoy=hoy)
            )
            promedio_dias_mora = float(promedio_dias_mora_query.scalar() or 0.0)
        except Exception as e:
            logger.warning(f"Error calculando promedio días de mora: {e}")
            promedio_dias_mora = 0.0

        # 19. PORCENTAJE CUMPLIMIENTO (clientes al día / total clientes)
        porcentaje_cumplimiento = (
            ((clientes_activos - clientes_en_mora) / clientes_activos * 100) if clientes_activos > 0 else 0
        )

        # 20. TICKET PROMEDIO (promedio de préstamos)
        ticket_promedio = float(cartera_total / clientes_activos) if clientes_activos > 0 else 0

        # 21. EVOLUCIÓN MENSUAL (últimos 6 meses)
        # ✅ OPTIMIZACIÓN: Combinar múltiples queries en una sola consulta con GROUP BY
        start_evolucion = time.time()
        evolucion_mensual = []
        nombres_meses = [
            "Ene",
            "Feb",
            "Mar",
            "Abr",
            "May",
            "Jun",
            "Jul",
            "Ago",
            "Sep",
            "Oct",
            "Nov",
            "Dic",
        ]
        try:
            # Calcular rango de meses (últimos 7 meses)
            meses_rango = []
            for i in range(6, -1, -1):
                mes_fecha = hoy - timedelta(days=30 * i)
                mes_inicio = date(mes_fecha.year, mes_fecha.month, 1)
                if mes_fecha.month == 12:
                    mes_fin = date(mes_fecha.year + 1, 1, 1) - timedelta(days=1)
                else:
                    mes_fin = date(mes_fecha.year, mes_fecha.month + 1, 1) - timedelta(days=1)
                meses_rango.append(
                    {
                        "fecha": mes_fecha,
                        "inicio": mes_inicio,
                        "fin": mes_fin,
                        "inicio_dt": datetime.combine(mes_inicio, datetime.min.time()),
                        "fin_dt": datetime.combine(mes_fin, datetime.max.time()),
                    }
                )

            # ✅ OPTIMIZACIÓN: Una sola query para obtener todos los pagos del rango
            fecha_primera = meses_rango[0]["inicio_dt"]
            fecha_ultima = meses_rango[-1]["fin_dt"]
            # ✅ ACTUALIZADO: Usar tabla pagos (no pagos_staging) con prestamo_id y cedula
            try:
                pagos_evolucion_query = db.execute(
                    text(
                        """
                        SELECT 
                            EXTRACT(YEAR FROM fecha_pago)::integer as año,
                            EXTRACT(MONTH FROM fecha_pago)::integer as mes,
                            COALESCE(SUM(monto_pagado), 0) as monto_total
                        FROM pagos
                        WHERE fecha_pago >= :fecha_inicio
                          AND fecha_pago <= :fecha_fin
                          AND monto_pagado IS NOT NULL
                          AND monto_pagado > 0
                          AND activo = TRUE
                        GROUP BY EXTRACT(YEAR FROM fecha_pago), EXTRACT(MONTH FROM fecha_pago)
                        ORDER BY año, mes
                    """
                    ).bindparams(fecha_inicio=fecha_primera, fecha_fin=fecha_ultima)
                )
                pagos_por_mes = {(int(row[0]), int(row[1])): Decimal(str(row[2] or 0)) for row in pagos_evolucion_query}
            except Exception as e:
                logger.error(f"Error consultando pagos en dashboard_administrador: {e}", exc_info=True)
                try:
                    db.rollback()
                except Exception:
                    pass
                pagos_por_mes = {}

            # ✅ OPTIMIZACIÓN: Una sola query para obtener cuotas vencidas por mes
            try:
                cuotas_vencidas_query = db.execute(
                    text(
                        """
                        SELECT 
                            EXTRACT(YEAR FROM c.fecha_vencimiento)::integer as año,
                            EXTRACT(MONTH FROM c.fecha_vencimiento)::integer as mes,
                            COUNT(*) as cantidad_vencidas
                        FROM cuotas c
                        INNER JOIN prestamos p ON c.prestamo_id = p.id
                        WHERE p.estado = 'APROBADO'
                          AND c.estado != 'PAGADO'
                          AND c.fecha_vencimiento >= :fecha_inicio
                          AND c.fecha_vencimiento <= :fecha_fin
                        GROUP BY EXTRACT(YEAR FROM c.fecha_vencimiento), EXTRACT(MONTH FROM c.fecha_vencimiento)
                        ORDER BY año, mes
                    """
                    ).bindparams(fecha_inicio=meses_rango[0]["inicio"], fecha_fin=meses_rango[-1]["fin"])
                )
                cuotas_vencidas_por_mes = {(int(row[0]), int(row[1])): int(row[2] or 0) for row in cuotas_vencidas_query}
            except Exception as e:
                logger.error(f"Error consultando cuotas vencidas en dashboard_administrador: {e}", exc_info=True)
                try:
                    db.rollback()
                except Exception:
                    pass
                cuotas_vencidas_por_mes = {}

            # ✅ OPTIMIZACIÓN: Una sola query para obtener cuotas pagadas por mes
            try:
                cuotas_pagadas_query = db.execute(
                    text(
                        """
                    SELECT 
                        EXTRACT(YEAR FROM DATE(c.fecha_pago))::integer as año,
                        EXTRACT(MONTH FROM DATE(c.fecha_pago))::integer as mes,
                        COUNT(*) as cantidad_pagadas
                    FROM cuotas c
                    INNER JOIN prestamos p ON c.prestamo_id = p.id
                    WHERE p.estado = 'APROBADO'
                      AND c.estado = 'PAGADO'
                      AND c.fecha_pago IS NOT NULL
                      AND DATE(c.fecha_pago) >= :fecha_inicio
                      AND DATE(c.fecha_pago) <= :fecha_fin
                    GROUP BY EXTRACT(YEAR FROM DATE(c.fecha_pago)), EXTRACT(MONTH FROM DATE(c.fecha_pago))
                    ORDER BY año, mes
                """
                    ).bindparams(fecha_inicio=meses_rango[0]["inicio"], fecha_fin=meses_rango[-1]["fin"])
                )
                cuotas_pagadas_por_mes = {(int(row[0]), int(row[1])): int(row[2] or 0) for row in cuotas_pagadas_query}
            except Exception as e:
                logger.error(f"Error consultando cuotas pagadas en dashboard_administrador: {e}", exc_info=True)
                try:
                    db.rollback()
                except Exception:
                    pass
                cuotas_pagadas_por_mes = {}

            # ✅ OPTIMIZACIÓN: Calcular cartera acumulada para todos los meses en una sola query
            # Usar una query con CASE WHEN para calcular cartera acumulada por mes
            fecha_ultima = meses_rango[-1]["fin_dt"]
            cartera_por_mes_query = db.execute(
                text(
                    """
                    SELECT 
                        EXTRACT(YEAR FROM fecha_registro)::integer as año,
                        EXTRACT(MONTH FROM fecha_registro)::integer as mes,
                        SUM(total_financiamiento) as monto_mes
                    FROM prestamos
                    WHERE estado = 'APROBADO'
                      AND fecha_registro <= :fecha_fin
                    GROUP BY EXTRACT(YEAR FROM fecha_registro), EXTRACT(MONTH FROM fecha_registro)
                    ORDER BY año, mes
                """
                ).bindparams(fecha_fin=fecha_ultima)
            )
            cartera_por_mes_raw = {(int(row[0]), int(row[1])): Decimal(str(row[2] or 0)) for row in cartera_por_mes_query}

            # Calcular cartera acumulada por mes (suma acumulativa)
            cartera_acumulada = {}
            cartera_acum = Decimal("0")
            for mes_info in sorted(meses_rango, key=lambda x: (x["fecha"].year, x["fecha"].month)):
                año_mes = mes_info["fecha"].year
                num_mes = mes_info["fecha"].month
                mes_key = (año_mes, num_mes)

                # Sumar cartera del mes actual
                cartera_acum += cartera_por_mes_raw.get(mes_key, Decimal("0"))
                cartera_acumulada[mes_key] = cartera_acum

            # Construir evolución mensual con datos pre-calculados
            for mes_info in meses_rango:
                año_mes = mes_info["fecha"].year
                num_mes = mes_info["fecha"].month
                mes_key = (año_mes, num_mes)

                # Cartera acumulada hasta el fin del mes (de datos pre-calculados)
                cartera_mes = float(cartera_acumulada.get(mes_key, Decimal("0")))

                # Cobrado del mes (de datos pre-calculados)
                cobrado_mes = pagos_por_mes.get(mes_key, Decimal("0"))

                # Cuotas vencidas y pagadas (de datos pre-calculados)
                cuotas_vencidas_mes = cuotas_vencidas_por_mes.get(mes_key, 0)
                cuotas_pagadas_mes = cuotas_pagadas_por_mes.get(mes_key, 0)
                total_cuotas_mes = cuotas_vencidas_mes + cuotas_pagadas_mes
                morosidad_mes = (cuotas_vencidas_mes / total_cuotas_mes * 100) if total_cuotas_mes > 0 else 0

                evolucion_mensual.append(
                    {
                        "mes": f"{nombres_meses[num_mes - 1]} {año_mes}",
                        "cartera": float(cartera_mes),
                        "cobrado": float(cobrado_mes),
                        "morosidad": round(morosidad_mes, 1),
                    }
                )

            tiempo_evolucion = int((time.time() - start_evolucion) * 1000)
            logger.info(f"📊 [dashboard/admin] Evolución mensual calculada en {tiempo_evolucion}ms")
        except Exception as e:
            logger.error(f"Error calculando evolución mensual: {e}", exc_info=True)
            try:
                db.rollback()
            except Exception:
                pass
            evolucion_mensual = []

        # 22. ANÁLISIS DE MOROSIDAD - Cálculo real desde BD
        # Total Financiamiento: Suma de todos los préstamos aprobados
        try:
            total_financiamiento_query = db.query(func.sum(Prestamo.total_financiamiento)).filter(
                Prestamo.estado == "APROBADO"
            )
            total_financiamiento_query = FiltrosDashboard.aplicar_filtros_prestamo(
                total_financiamiento_query,
                analista,
                concesionario,
                modelo,
                fecha_inicio,
                fecha_fin,
            )
            total_financiamiento_operaciones = float(total_financiamiento_query.scalar() or Decimal("0"))
        except Exception as e:
            logger.error(f"Error calculando total_financiamiento_operaciones: {e}", exc_info=True)
            try:
                db.rollback()  # ✅ Rollback para restaurar transacción después de error
            except Exception:
                pass
            total_financiamiento_operaciones = 0.0

        # Cartera Cobrada: Suma de TODOS los pagos
        # ✅ ACTUALIZADO: Usar tabla pagos (no pagos_staging) con prestamo_id y cedula
        # Usar SQL directo para sumar monto_pagado con filtros de fecha únicamente
        where_conditions = ["monto_pagado IS NOT NULL", "monto_pagado > 0", "activo = TRUE"]
        params = {}

        if fecha_inicio:
            where_conditions.append("fecha_pago >= :fecha_inicio")
            params["fecha_inicio"] = datetime.combine(fecha_inicio, datetime.min.time())
        if fecha_fin:
            where_conditions.append("fecha_pago <= :fecha_fin")
            params["fecha_fin"] = datetime.combine(fecha_fin, datetime.max.time())

        where_clause = " AND ".join(where_conditions)

        try:
            cartera_cobrada_query = db.execute(
                text(f"SELECT COALESCE(SUM(monto_pagado), 0) FROM pagos WHERE {where_clause}").bindparams(**params)
            )
            cartera_cobrada_total = float(cartera_cobrada_query.scalar() or Decimal("0"))
        except Exception as e:
            logger.error(f"Error calculando cartera_cobrada_total: {e}", exc_info=True)
            try:
                db.rollback()  # ✅ Rollback para restaurar transacción después de error
            except Exception:
                pass
            cartera_cobrada_total = 0.0

        # Morosidad (Diferencia): Total Financiamiento - Cartera Cobrada
        morosidad_diferencia = max(0, total_financiamiento_operaciones - cartera_cobrada_total)

        # Mantener nombres de variables para compatibilidad con frontend
        ingresos_capital = total_financiamiento_operaciones
        ingresos_interes = cartera_cobrada_total
        ingresos_mora = morosidad_diferencia

        # 23. META MENSUAL - Total a cobrar del mes actual (suma de monto_cuota de cuotas del mes)
        # Meta = Total a cobrar del mes (cuotas planificadas)
        # Recaudado = Pagos conciliados del mes
        try:
            query_meta_mensual = (
                db.query(func.sum(Cuota.monto_cuota))
                .join(Prestamo, Cuota.prestamo_id == Prestamo.id)
                .filter(
                    Prestamo.estado == "APROBADO",
                    func.date(Cuota.fecha_vencimiento) >= primer_dia_mes,
                    func.date(Cuota.fecha_vencimiento) <= ultimo_dia_mes,
                )
            )
            query_meta_mensual = FiltrosDashboard.aplicar_filtros_cuota(
                query_meta_mensual, analista, concesionario, modelo, None, None
            )
            meta_mensual_final = float(query_meta_mensual.scalar() or Decimal("0"))
        except Exception as e:
            logger.error(f"Error calculando meta_mensual_final: {e}", exc_info=True)
            try:
                db.rollback()  # ✅ Rollback para restaurar transacción después de error
            except Exception:
                pass
            meta_mensual_final = 0.0

        return {
            "cartera_total": float(cartera_total),
            "cartera_anterior": round(cartera_anterior_val, 2),
            "cartera_al_dia": float(cartera_al_dia),
            "cartera_vencida": float(cartera_vencida),
            "porcentaje_mora": round(porcentaje_mora, 2),
            "porcentaje_mora_anterior": round(max(0, porcentaje_mora + 2.5), 2),
            "pagos_hoy": pagos_hoy,
            "monto_pagos_hoy": float(monto_pagos_hoy),
            "clientes_activos": clientes_activos,
            "clientes_mora": clientes_en_mora,
            "clientes_anterior": max(0, clientes_activos - 2),
            "meta_mensual": round(meta_mensual_final, 2),
            "avance_meta": float(total_cobrado_periodo),  # Pagos conciliados del mes
            "financieros": {
                "totalCobrado": float(total_cobrado_periodo),
                "totalCobradoAnterior": float(total_cobrado_anterior),
                "ingresosCapital": round(ingresos_capital, 2),
                "ingresosInteres": round(ingresos_interes, 2),
                "ingresosMora": round(ingresos_mora, 2),
                "tasaRecuperacion": round(tasa_recuperacion, 1),
                "tasaRecuperacionAnterior": round(tasa_recuperacion_anterior, 1),
            },
            "cobranza": {
                "promedioDiasMora": round(promedio_dias_mora, 1),
                "promedioDiasMoraAnterior": round(max(0, promedio_dias_mora + 2), 1),
                "porcentajeCumplimiento": round(porcentaje_cumplimiento, 1),
                "porcentajeCumplimientoAnterior": round(max(0, porcentaje_cumplimiento - 3), 1),
                "clientesMora": clientes_en_mora,
            },
            "analistaes": {
                "totalAsesores": 0,  # Se calcularía desde tabla de analistas
                "analistaesActivos": 0,
                "ventasMejorAsesor": 0,
                "montoMejorAsesor": 0,
                "promedioVentas": 0,
                "tasaConversion": 0,
                "tasaConversionAnterior": 0,
            },
            "productos": {
                "modeloMasVendido": "N/A",
                "ventasModeloMasVendido": 0,
                "ticketPromedio": round(ticket_promedio, 2),
                "ticketPromedioAnterior": round(ticket_promedio * 0.95, 2),
                "totalModelos": 0,
                "modeloMenosVendido": "N/A",
            },
            "evolucion_mensual": evolucion_mensual,
            "fecha_consulta": hoy.isoformat(),
        }

        tiempo_total = int((time.time() - start_total) * 1000)
        logger.info(f"⏱️ [dashboard/admin] Endpoint completado en {tiempo_total}ms")

    except HTTPException:
        raise
    except Exception as e:
        logger.error(f"Error en dashboard admin: {e}", exc_info=True)
        try:
            db.rollback()  # ✅ Rollback para restaurar transacción después de error
        except Exception:
            pass
        raise HTTPException(status_code=500, detail=f"Error interno: {str(e)}")


@router.get("/analista")
def dashboard_analista(
    fecha_inicio: Optional[date] = Query(None, description="Fecha de inicio"),
    fecha_fin: Optional[date] = Query(None, description="Fecha de fin"),
    db: Session = Depends(get_db),
    current_user: User = Depends(get_current_user),
):
    # DASHBOARD ANALISTA - ACCESO LIMITADO
    # Acceso: Solo clientes asignados
    # Vista Dashboard:
    # - Gráfico de mora vs al día (solo sus clientes)
    # - Estadísticas de sus clientes

    hoy = date.today()

    # KPIs para clientes asignados al analista
    # Cliente NO tiene analista_id, usar JOIN con Prestamo.usuario_proponente
    clientes_asignados = (
        db.query(Cliente)
        .join(Prestamo, Prestamo.cedula == Cliente.cedula)
        .filter(
            Cliente.activo,
            Prestamo.estado == "APROBADO",
            Prestamo.usuario_proponente == current_user.email,
        )
        .distinct()
        .all()
    )

    if not clientes_asignados:
        return {
            "kpis": {
                "cartera_total": 0,
                "clientes_al_dia": 0,
                "clientes_en_mora": 0,
                "porcentaje_mora": 0,
            },
            "evolucion_cartera": [],
            "top_clientes": [],
            "fecha_consulta": hoy.isoformat(),
        }

    # Calcular cartera total desde préstamos (Cliente NO tiene total_financiamiento)
    cartera_total_query = (
        db.query(func.sum(Prestamo.total_financiamiento))
        .filter(
            Prestamo.estado == "APROBADO",
            Prestamo.usuario_proponente == current_user.email,
        )
        .scalar()
    )
    cartera_total = float(cartera_total_query or 0)

    # Calcular clientes al día y en mora desde cuotas (Cliente NO tiene dias_mora)
    clientes_cedulas = [c.cedula for c in clientes_asignados]
    clientes_al_dia_query = (
        db.query(func.count(func.distinct(Prestamo.cedula)))
        .join(Cuota, Cuota.prestamo_id == Prestamo.id)
        .filter(
            Prestamo.cedula.in_(clientes_cedulas),
            Prestamo.estado == "APROBADO",
            or_(
                Cuota.estado == "PAGADO",
                and_(Cuota.fecha_vencimiento >= hoy, Cuota.estado == "PENDIENTE"),
            ),
        )
    )
    clientes_al_dia = clientes_al_dia_query.scalar() or 0

    clientes_en_mora_query = (
        db.query(func.count(func.distinct(Prestamo.cedula)))
        .join(Cuota, Cuota.prestamo_id == Prestamo.id)
        .filter(
            Prestamo.cedula.in_(clientes_cedulas),
            Prestamo.estado == "APROBADO",
            Cuota.fecha_vencimiento < hoy,
            Cuota.estado != "PAGADO",
        )
    )
    clientes_en_mora = clientes_en_mora_query.scalar() or 0

    porcentaje_mora = (clientes_en_mora / len(clientes_asignados) * 100) if clientes_asignados else 0

    # Top 5 clientes con mayor financiamiento (del analista)
    # Calcular desde préstamos ya que Cliente NO tiene total_financiamiento
    top_clientes_query = (
        db.query(
            Prestamo.cedula,
            Cliente.nombres,
            func.sum(Prestamo.total_financiamiento).label("total_financiamiento"),
        )
        .join(Cliente, Prestamo.cedula == Cliente.cedula)
        .filter(
            Prestamo.estado == "APROBADO",
            Prestamo.usuario_proponente == current_user.email,
        )
        .group_by(Prestamo.cedula, Cliente.nombres)
        .order_by(func.sum(Prestamo.total_financiamiento).desc())
        .limit(5)
        .all()
    )

    top_clientes_data = []
    for row in top_clientes_query:
        dias_mora = _calcular_dias_mora_cliente(db, row.cedula, hoy)
        top_clientes_data.append(
            {
                "cedula": row.cedula,
                "nombre": row.nombres,
                "total_financiamiento": float(row.total_financiamiento or 0),
                "dias_mora": dias_mora,
            }
        )

    return {
        "kpis": {
            "cartera_total": cartera_total,
            "clientes_al_dia": clientes_al_dia,
            "clientes_en_mora": clientes_en_mora,
            "porcentaje_mora": round(porcentaje_mora, 2),
        },
        "evolucion_cartera": [],
        "top_clientes": top_clientes_data,
        "fecha_consulta": hoy.isoformat(),
    }


@router.get("/resumen")
def resumen_general(
    db: Session = Depends(get_db),
    current_user: User = Depends(get_current_user),
):
    # Resumen general del sistema
    try:
        # Estadísticas básicas
        total_clientes = db.query(Cliente).filter(Cliente.activo).count()
        total_prestamos = db.query(Prestamo).filter(Prestamo.estado == "APROBADO").count()

        # Cartera total (desde préstamos, Cliente NO tiene total_financiamiento)
        cartera_total = (
            db.query(func.sum(Prestamo.total_financiamiento)).filter(Prestamo.estado == "APROBADO").scalar()
        ) or Decimal("0")

        # Clientes en mora (desde cuotas, Cliente NO tiene dias_mora)
        clientes_mora = (
            db.query(func.count(func.distinct(Prestamo.cedula)))
            .join(Cuota, Cuota.prestamo_id == Prestamo.id)
            .filter(
                Prestamo.estado == "APROBADO",
                Cuota.fecha_vencimiento < date.today(),
                Cuota.estado != "PAGADO",
            )
            .scalar()
        ) or 0

        return {
            "total_clientes": total_clientes,
            "total_prestamos": total_prestamos,
            "cartera_total": float(cartera_total),
            "clientes_mora": clientes_mora,
            "fecha_consulta": date.today().isoformat(),
        }

    except Exception as e:
        logger.error(f"Error obteniendo resumen: {e}")
        raise HTTPException(status_code=500, detail=f"Error interno del servidor: {str(e)}")


# ============================================================================
# ENDPOINTS PARA COMPONENTES DEL DASHBOARD (6 COMPONENTES)
# ============================================================================


@router.get("/kpis-principales")
@cache_result(ttl=300, key_prefix="dashboard")  # Cache por 5 minutos
def obtener_kpis_principales(
    analista: Optional[str] = Query(None, description="Filtrar por analista"),
    concesionario: Optional[str] = Query(None, description="Filtrar por concesionario"),
    modelo: Optional[str] = Query(None, description="Filtrar por modelo"),
    fecha_inicio: Optional[date] = Query(None, description="Fecha inicio"),
    fecha_fin: Optional[date] = Query(None, description="Fecha fin"),
    db: Session = Depends(get_db),
    current_user: User = Depends(get_current_user),
):
    """
    KPIs principales con variación respecto al mes anterior:
    - Total Préstamos
    - Créditos Nuevos en el Mes
    - Total Clientes
    - Total Morosidad en Dólares
    """
    start_time = time.time()
    try:
        hoy = date.today()
        mes_actual = hoy.month
        año_actual = hoy.year

        # Calcular mes anterior
        mes_anterior, año_anterior = _calcular_mes_anterior(mes_actual, año_actual)

        fecha_inicio_mes_actual = date(año_actual, mes_actual, 1)
        fecha_inicio_mes_anterior = date(año_anterior, mes_anterior, 1)

        # Último día del mes anterior y actual
        fecha_fin_mes_anterior = _obtener_fechas_mes_siguiente(mes_anterior, año_anterior)
        fecha_fin_mes_actual = _obtener_fechas_mes_siguiente(mes_actual, año_actual)

        # 1. TOTAL PRESTAMOS (Suma de total_financiamiento de préstamos concedidos en el mes actual)
        # ⚠️ TEMPORAL: Usar fecha_aprobacion porque fecha_registro no migró correctamente
        query_prestamos_actual = db.query(func.sum(Prestamo.total_financiamiento)).filter(
            Prestamo.estado == "APROBADO",
            Prestamo.fecha_aprobacion >= fecha_inicio_mes_actual,
            Prestamo.fecha_aprobacion < fecha_fin_mes_actual,
        )
        query_prestamos_actual = FiltrosDashboard.aplicar_filtros_prestamo(
            query_prestamos_actual, analista, concesionario, modelo, None, None
        )
        total_prestamos_actual = float(query_prestamos_actual.scalar() or Decimal("0"))

        query_prestamos_anterior = db.query(func.sum(Prestamo.total_financiamiento)).filter(
            Prestamo.estado == "APROBADO",
            Prestamo.fecha_aprobacion >= fecha_inicio_mes_anterior,
            Prestamo.fecha_aprobacion < fecha_fin_mes_anterior,
        )
        query_prestamos_anterior = FiltrosDashboard.aplicar_filtros_prestamo(
            query_prestamos_anterior, analista, concesionario, modelo, None, None
        )
        total_prestamos_anterior = float(query_prestamos_anterior.scalar() or Decimal("0"))

        variacion_prestamos, variacion_prestamos_abs = _calcular_variacion(
            float(total_prestamos_actual), float(total_prestamos_anterior)
        )

        # 2. CREDITOS NUEVOS EN EL MES
        # ⚠️ TEMPORAL: Usar fecha_aprobacion porque fecha_registro no migró correctamente
        query_creditos_nuevos_actual = db.query(func.count(Prestamo.id)).filter(
            Prestamo.estado == "APROBADO",
            Prestamo.fecha_aprobacion >= fecha_inicio_mes_actual,
            Prestamo.fecha_aprobacion < fecha_fin_mes_actual,
        )
        query_creditos_nuevos_actual = FiltrosDashboard.aplicar_filtros_prestamo(
            query_creditos_nuevos_actual, analista, concesionario, modelo, None, None
        )
        creditos_nuevos_actual = query_creditos_nuevos_actual.scalar() or 0

        query_creditos_nuevos_anterior = db.query(func.count(Prestamo.id)).filter(
            Prestamo.estado == "APROBADO",
            Prestamo.fecha_aprobacion >= fecha_inicio_mes_anterior,
            Prestamo.fecha_aprobacion < fecha_fin_mes_anterior,
        )
        query_creditos_nuevos_anterior = FiltrosDashboard.aplicar_filtros_prestamo(
            query_creditos_nuevos_anterior, analista, concesionario, modelo, None, None
        )
        creditos_nuevos_anterior = query_creditos_nuevos_anterior.scalar() or 0

        variacion_creditos, variacion_creditos_abs = _calcular_variacion(
            float(creditos_nuevos_actual), float(creditos_nuevos_anterior)
        )

        # 3. CLIENTES POR ESTADO (ACTIVOS, INACTIVOS, FINALIZADOS)
        # ACTIVOS: clientes con préstamos APROBADO
        query_clientes_activos = db.query(func.count(func.distinct(Prestamo.cedula))).filter(Prestamo.estado == "APROBADO")
        query_clientes_activos = FiltrosDashboard.aplicar_filtros_prestamo(
            query_clientes_activos, analista, concesionario, modelo, fecha_inicio, fecha_fin
        )
        clientes_activos_actual = query_clientes_activos.scalar() or 0

        # FINALIZADOS: clientes con préstamos FINALIZADO
        query_clientes_finalizados = db.query(func.count(func.distinct(Prestamo.cedula))).filter(
            Prestamo.estado == "FINALIZADO"
        )
        query_clientes_finalizados = FiltrosDashboard.aplicar_filtros_prestamo(
            query_clientes_finalizados, analista, concesionario, modelo, fecha_inicio, fecha_fin
        )
        clientes_finalizados_actual = query_clientes_finalizados.scalar() or 0

        # INACTIVOS: clientes con préstamos en otros estados (DRAFT, EN_REVISION, RECHAZADO, etc.)
        query_clientes_inactivos = db.query(func.count(func.distinct(Prestamo.cedula))).filter(
            Prestamo.estado.notin_(["APROBADO", "FINALIZADO"])
        )
        query_clientes_inactivos = FiltrosDashboard.aplicar_filtros_prestamo(
            query_clientes_inactivos, analista, concesionario, modelo, fecha_inicio, fecha_fin
        )
        clientes_inactivos_actual = query_clientes_inactivos.scalar() or 0

        # TOTAL CLIENTES (suma de todos)
        total_clientes_actual = clientes_activos_actual + clientes_finalizados_actual + clientes_inactivos_actual

        # Calcular valores del mes anterior para comparación
        query_clientes_activos_anterior = db.query(func.count(func.distinct(Prestamo.cedula))).filter(
            Prestamo.estado == "APROBADO",
            Prestamo.fecha_registro >= fecha_inicio_mes_anterior,
            Prestamo.fecha_registro < fecha_fin_mes_anterior,
        )
        query_clientes_activos_anterior = FiltrosDashboard.aplicar_filtros_prestamo(
            query_clientes_activos_anterior, analista, concesionario, modelo, None, None
        )
        clientes_activos_anterior = query_clientes_activos_anterior.scalar() or 0

        query_clientes_finalizados_anterior = db.query(func.count(func.distinct(Prestamo.cedula))).filter(
            Prestamo.estado == "FINALIZADO",
            Prestamo.fecha_registro >= fecha_inicio_mes_anterior,
            Prestamo.fecha_registro < fecha_fin_mes_anterior,
        )
        query_clientes_finalizados_anterior = FiltrosDashboard.aplicar_filtros_prestamo(
            query_clientes_finalizados_anterior, analista, concesionario, modelo, None, None
        )
        clientes_finalizados_anterior = query_clientes_finalizados_anterior.scalar() or 0

        query_clientes_inactivos_anterior = db.query(func.count(func.distinct(Prestamo.cedula))).filter(
            Prestamo.estado.notin_(["APROBADO", "FINALIZADO"]),
            Prestamo.fecha_registro >= fecha_inicio_mes_anterior,
            Prestamo.fecha_registro < fecha_fin_mes_anterior,
        )
        query_clientes_inactivos_anterior = FiltrosDashboard.aplicar_filtros_prestamo(
            query_clientes_inactivos_anterior, analista, concesionario, modelo, None, None
        )
        clientes_inactivos_anterior = query_clientes_inactivos_anterior.scalar() or 0

        total_clientes_anterior = clientes_activos_anterior + clientes_finalizados_anterior + clientes_inactivos_anterior

        variacion_clientes, variacion_clientes_abs = _calcular_variacion(
            float(total_clientes_actual), float(total_clientes_anterior)
        )

        # 4. TOTAL MOROSIDAD EN DOLARES
        # ✅ CORRECCIÓN: Morosidad = cuotas vencidas - pagos aplicados (morosidad neta)
        # Usar función helper que calcula correctamente restando pagos
        morosidad_actual = _calcular_morosidad(db, hoy, analista, concesionario, modelo, fecha_inicio, fecha_fin)

        # ✅ CORRECCIÓN: Para mes anterior, calcular morosidad total hasta el último día del mes anterior
        # No solo cuotas que vencieron EN ese mes, sino todas las cuotas vencidas HASTA ese momento
        fecha_fin_mes_anterior_menos_1 = fecha_fin_mes_anterior - timedelta(days=1)
        morosidad_anterior = _calcular_morosidad(
            db, fecha_fin_mes_anterior_menos_1, analista, concesionario, modelo, None, None
        )

        variacion_morosidad, variacion_morosidad_abs = _calcular_variacion(morosidad_actual, morosidad_anterior)

        nombres_meses = [
            "Enero",
            "Febrero",
            "Marzo",
            "Abril",
            "Mayo",
            "Junio",
            "Julio",
            "Agosto",
            "Septiembre",
            "Octubre",
            "Noviembre",
            "Diciembre",
        ]

        total_time = int((time.time() - start_time) * 1000)
        logger.info(f"📊 [kpis-principales] Completado en {total_time}ms")

        return {
            "total_prestamos": {
                "valor_actual": total_prestamos_actual,
                "valor_mes_anterior": total_prestamos_anterior,
                "variacion_porcentual": round(variacion_prestamos, 2),
                "variacion_absoluta": variacion_prestamos_abs,
            },
            "creditos_nuevos_mes": {
                "valor_actual": creditos_nuevos_actual,
                "valor_mes_anterior": creditos_nuevos_anterior,
                "variacion_porcentual": round(variacion_creditos, 2),
                "variacion_absoluta": variacion_creditos_abs,
            },
            "total_clientes": {
                "valor_actual": total_clientes_actual,
                "valor_mes_anterior": total_clientes_anterior,
                "variacion_porcentual": round(variacion_clientes, 2),
                "variacion_absoluta": variacion_clientes_abs,
            },
            "clientes_por_estado": {
                "activos": {
                    "valor_actual": clientes_activos_actual,
                    "valor_mes_anterior": clientes_activos_anterior,
                    "variacion_porcentual": round(
                        _calcular_variacion(float(clientes_activos_actual), float(clientes_activos_anterior))[0], 2
                    ),
                },
                "inactivos": {
                    "valor_actual": clientes_inactivos_actual,
                    "valor_mes_anterior": clientes_inactivos_anterior,
                    "variacion_porcentual": round(
                        _calcular_variacion(float(clientes_inactivos_actual), float(clientes_inactivos_anterior))[0], 2
                    ),
                },
                "finalizados": {
                    "valor_actual": clientes_finalizados_actual,
                    "valor_mes_anterior": clientes_finalizados_anterior,
                    "variacion_porcentual": round(
                        _calcular_variacion(float(clientes_finalizados_actual), float(clientes_finalizados_anterior))[0], 2
                    ),
                },
            },
            "total_morosidad_usd": {
                "valor_actual": morosidad_actual,
                "valor_mes_anterior": morosidad_anterior,
                "variacion_porcentual": round(variacion_morosidad, 2),
                "variacion_absoluta": variacion_morosidad_abs,
            },
            "mes_actual": nombres_meses[mes_actual - 1],
            "mes_anterior": nombres_meses[mes_anterior - 1],
        }

    except Exception as e:
        logger.error(f"Error obteniendo KPIs principales: {e}", exc_info=True)
        try:
            db.rollback()
        except Exception:
            pass
        raise HTTPException(status_code=500, detail=f"Error interno: {str(e)}")


@router.get("/cobranzas-mensuales")
@cache_result(ttl=300, key_prefix="dashboard")  # Cache por 5 minutos
def obtener_cobranzas_mensuales(
    analista: Optional[str] = Query(None),
    concesionario: Optional[str] = Query(None),
    modelo: Optional[str] = Query(None),
    fecha_inicio: Optional[date] = Query(None),
    fecha_fin: Optional[date] = Query(None),
    db: Session = Depends(get_db),
    current_user: User = Depends(get_current_user),
):
    """
    Componente 1: Cobranzas mensuales vs Pagos y Meta Mensual
    Suma las cobranzas mensuales (amortizaciones de todos los clientes) y las grafica contra pagos.
    Meta mensual se actualiza el día 1 de cada mes.
    OPTIMIZADO: Una sola query con GROUP BY en lugar de múltiples queries en loop
    """
    import time

    start_time = time.time()
    logger.info("📊 [cobranzas-mensuales] Iniciando cálculo de cobranzas mensuales")

    try:
        hoy = date.today()
        nombres_meses = [
            "Enero",
            "Febrero",
            "Marzo",
            "Abril",
            "Mayo",
            "Junio",
            "Julio",
            "Agosto",
            "Septiembre",
            "Octubre",
            "Noviembre",
            "Diciembre",
        ]

        # Calcular fecha inicio (hace 12 meses)
        año_inicio = hoy.year
        mes_inicio = hoy.month - 11
        if mes_inicio <= 0:
            año_inicio -= 1
            mes_inicio += 12
        fecha_inicio_query = date(año_inicio, mes_inicio, 1)

        # ✅ OPTIMIZACIÓN: Query única para cobranzas planificadas con GROUP BY
        start_cobranzas = time.time()
        filtros_cobranzas = [
            "p.estado = 'APROBADO'",
            "c.fecha_vencimiento >= :fecha_inicio",
            "c.fecha_vencimiento <= :fecha_fin_total",
        ]
        params_cobranzas = {
            "fecha_inicio": fecha_inicio_query,
            "fecha_fin_total": hoy,
        }

        if analista:
            filtros_cobranzas.append("(p.analista = :analista OR p.producto_financiero = :analista)")
            params_cobranzas["analista"] = analista
        if concesionario:
            filtros_cobranzas.append("p.concesionario = :concesionario")
            params_cobranzas["concesionario"] = concesionario
        if modelo:
            filtros_cobranzas.append("(p.producto = :modelo OR p.modelo_vehiculo = :modelo)")
            params_cobranzas["modelo"] = modelo

        where_clause_cobranzas = " AND ".join(filtros_cobranzas)
        try:
            query_cobranzas_sql = text(
                f"""
                SELECT 
                    EXTRACT(YEAR FROM c.fecha_vencimiento)::int as año,
                    EXTRACT(MONTH FROM c.fecha_vencimiento)::int as mes,
                    COALESCE(SUM(c.monto_cuota), 0) as cobranzas
                FROM cuotas c
                INNER JOIN prestamos p ON c.prestamo_id = p.id
                WHERE {where_clause_cobranzas}
                GROUP BY EXTRACT(YEAR FROM c.fecha_vencimiento), EXTRACT(MONTH FROM c.fecha_vencimiento)
                ORDER BY año, mes
            """
            ).bindparams(**params_cobranzas)

            result_cobranzas = db.execute(query_cobranzas_sql)
            cobranzas_por_mes = {(int(row[0]), int(row[1])): float(row[2] or Decimal("0")) for row in result_cobranzas}
            tiempo_cobranzas = int((time.time() - start_cobranzas) * 1000)
            logger.info(
                f"📊 [cobranzas-mensuales] Query cobranzas completada en {tiempo_cobranzas}ms, {len(cobranzas_por_mes)} meses"
            )
        except Exception as e:
            logger.error(f"Error consultando cobranzas en cobranzas-mensuales: {e}", exc_info=True)
            try:
                db.rollback()
            except Exception:
                pass
            cobranzas_por_mes = {}
            tiempo_cobranzas = int((time.time() - start_cobranzas) * 1000)

        # ✅ OPTIMIZACIÓN: Query única para pagos reales con GROUP BY
        start_pagos = time.time()
        fecha_inicio_dt = datetime.combine(fecha_inicio_query, datetime.min.time())
        fecha_fin_dt = datetime.combine(hoy, datetime.max.time())

        # ✅ ACTUALIZADO: Usar tabla pagos (no pagos_staging) con prestamo_id y cedula
        try:
            query_pagos_sql = text(
                """
                SELECT 
                    EXTRACT(YEAR FROM fecha_pago)::int as año,
                    EXTRACT(MONTH FROM fecha_pago)::int as mes,
                    COALESCE(SUM(monto_pagado), 0) as pagos
                FROM pagos
                WHERE fecha_pago >= :fecha_inicio
                  AND fecha_pago <= :fecha_fin
                  AND monto_pagado IS NOT NULL
                  AND monto_pagado > 0
                  AND activo = TRUE
                GROUP BY EXTRACT(YEAR FROM fecha_pago), EXTRACT(MONTH FROM fecha_pago)
                ORDER BY año, mes
            """
            )

            result_pagos = db.execute(query_pagos_sql.bindparams(fecha_inicio=fecha_inicio_dt, fecha_fin=fecha_fin_dt))
            pagos_por_mes = {(int(row[0]), int(row[1])): float(row[2] or Decimal("0")) for row in result_pagos}
            tiempo_pagos = int((time.time() - start_pagos) * 1000)
            logger.info(f"📊 [cobranzas-mensuales] Query pagos completada en {tiempo_pagos}ms, {len(pagos_por_mes)} meses")
        except Exception as e:
            logger.error(f"Error consultando pagos en cobranzas-mensuales: {e}", exc_info=True)
            try:
                db.rollback()
            except Exception:
                pass
            pagos_por_mes = {}
            tiempo_pagos = int((time.time() - start_pagos) * 1000)

        # Generar datos mensuales (incluyendo meses sin datos)
        meses_data = []
        current_date = fecha_inicio_query
        for i in range(12):
            if current_date > hoy:
                break
            año_mes = current_date.year
            num_mes = current_date.month

            cobranzas_planificadas = cobranzas_por_mes.get((año_mes, num_mes), 0.0)
            pagos_reales = pagos_por_mes.get((año_mes, num_mes), 0.0)

            meses_data.append(
                {
                    "mes": current_date.strftime("%Y-%m"),
                    "nombre_mes": nombres_meses[num_mes - 1],
                    "cobranzas_planificadas": cobranzas_planificadas,
                    "pagos_reales": pagos_reales,
                    "meta_mensual": cobranzas_planificadas,  # Meta = cobranzas planificadas
                }
            )

            # Avanzar al siguiente mes
            current_date = _obtener_fechas_mes_siguiente(num_mes, año_mes)

        # Meta actual = cobranzas planificadas del mes actual (usar datos ya calculados si es posible)
        start_meta = time.time()
        mes_actual_key = (hoy.year, hoy.month)
        meta_actual = cobranzas_por_mes.get(mes_actual_key, 0.0)

        # Si no está en los datos calculados, hacer query adicional solo si es necesario
        if meta_actual == 0.0:
            mes_actual_inicio = date(hoy.year, hoy.month, 1)
            if hoy.month == 12:
                mes_actual_fin = date(hoy.year + 1, 1, 1)
            else:
                mes_actual_fin = date(hoy.year, hoy.month + 1, 1)

            try:
                query_meta = (
                    db.query(func.sum(Cuota.monto_cuota))
                    .join(Prestamo, Cuota.prestamo_id == Prestamo.id)
                    .filter(
                        Prestamo.estado == "APROBADO",
                        Cuota.fecha_vencimiento >= mes_actual_inicio,
                        Cuota.fecha_vencimiento < mes_actual_fin,
                    )
                )
                query_meta = FiltrosDashboard.aplicar_filtros_cuota(
                    query_meta, analista, concesionario, modelo, fecha_inicio, fecha_fin
                )
                meta_actual = float(query_meta.scalar() or Decimal("0"))
            except Exception as e:
                logger.error(f"Error consultando meta en cobranzas-mensuales: {e}", exc_info=True)
                try:
                    db.rollback()
                except Exception:
                    pass
                meta_actual = 0.0

        tiempo_meta = int((time.time() - start_meta) * 1000)
        total_time = int((time.time() - start_time) * 1000)
        logger.info(
            f"⏱️ [cobranzas-mensuales] Tiempo total: {total_time}ms (cobranzas: {tiempo_cobranzas}ms, pagos: {tiempo_pagos}ms, meta: {tiempo_meta}ms)"
        )
        logger.info(f"📊 [cobranzas-mensuales] Devolviendo {len(meses_data)} meses de datos, meta_actual=${meta_actual:,.2f}")

        return {
            "meses": meses_data,
            "meta_actual": meta_actual,
        }

    except HTTPException:
        raise
    except Exception as e:
        logger.error(f"Error obteniendo cobranzas mensuales: {e}", exc_info=True)
        try:
            db.rollback()  # ✅ Rollback para restaurar transacción después de error
        except Exception:
            pass
        raise HTTPException(status_code=500, detail=f"Error interno: {str(e)}")


@router.get("/cobranza-por-dia")
def obtener_cobranza_por_dia(
    dias: Optional[int] = Query(30, description="Número de días a mostrar"),
    analista: Optional[str] = Query(None),
    concesionario: Optional[str] = Query(None),
    modelo: Optional[str] = Query(None),
    fecha_inicio: Optional[date] = Query(None),
    fecha_fin: Optional[date] = Query(None),
    db: Session = Depends(get_db),
    current_user: User = Depends(get_current_user),
):
    """
    Componente 2: Total a Cobrar, Pagos y Morosidad por Día
    """
    try:
        hoy = date.today()

        # Calcular rango de fechas
        fecha_inicio_query = fecha_inicio or (hoy - timedelta(days=dias or 30))
        fecha_fin_query = fecha_fin or hoy

        # Generar lista de fechas
        fechas = []
        current_date = fecha_inicio_query
        while current_date <= fecha_fin_query:
            fechas.append(current_date)
            current_date += timedelta(days=1)

        dias_data = []
        for fecha_dia in fechas:
            total_a_cobrar = _calcular_total_a_cobrar_fecha(
                db, fecha_dia, analista, concesionario, modelo, fecha_inicio, fecha_fin
            )
            pagos = _calcular_pagos_fecha(db, fecha_dia, analista, concesionario, modelo, fecha_inicio, fecha_fin)
            morosidad = _calcular_morosidad(db, fecha_dia, analista, concesionario, modelo, fecha_inicio, fecha_fin)

            dias_data.append(
                {
                    "fecha": fecha_dia.isoformat(),
                    "total_a_cobrar": total_a_cobrar,
                    "pagos": pagos,
                    "morosidad": morosidad,
                }
            )

        return {"dias": dias_data}

    except Exception as e:
        logger.error(f"Error obteniendo cobranza por día: {e}", exc_info=True)
        raise HTTPException(status_code=500, detail=f"Error interno: {str(e)}")


@router.get("/metricas-acumuladas")
def obtener_metricas_acumuladas(
    analista: Optional[str] = Query(None),
    concesionario: Optional[str] = Query(None),
    modelo: Optional[str] = Query(None),
    fecha_inicio: Optional[date] = Query(None),
    fecha_fin: Optional[date] = Query(None),
    db: Session = Depends(get_db),
    current_user: User = Depends(get_current_user),
):
    """
    Métricas acumuladas para Componente 2:
    - Acumulado mensual (se pone a cero al cambiar de mes)
    - Acumulado anual (se acumula todos los meses)
    - Clientes con 1 pago atrasado
    - Clientes con 3+ cuotas atrasadas
    """
    try:
        hoy = date.today()

        # Fechas de inicio de mes y año
        fecha_inicio_mes = date(hoy.year, hoy.month, 1)
        fecha_inicio_anio = date(hoy.year, 1, 1)

        # Acumulado mensual: Pagos desde inicio del mes
        # ✅ ACTUALIZADO: Usar tabla pagos (no pagos_staging) con prestamo_id y cedula
        fecha_inicio_mes_dt = datetime.combine(fecha_inicio_mes, datetime.min.time())
        query_acumulado_mensual = db.execute(
            text(
                """
                SELECT COALESCE(SUM(monto_pagado), 0)
                FROM pagos
                WHERE fecha_pago >= :fecha_inicio_mes
                  AND monto_pagado IS NOT NULL
                  AND monto_pagado > 0
                  AND activo = TRUE
            """
            ).bindparams(fecha_inicio_mes=fecha_inicio_mes_dt)
        )
        acumulado_mensual = float(query_acumulado_mensual.scalar() or Decimal("0"))

        # Acumulado anual: Pagos desde inicio del año
        # ✅ ACTUALIZADO: Usar tabla pagos (no pagos_staging) con prestamo_id y cedula
        fecha_inicio_anio_dt = datetime.combine(fecha_inicio_anio, datetime.min.time())
        query_acumulado_anual = db.execute(
            text(
                """
                SELECT COALESCE(SUM(monto_pagado), 0)
                FROM pagos
                WHERE fecha_pago >= :fecha_inicio_anio
                  AND monto_pagado IS NOT NULL
                  AND monto_pagado > 0
                  AND activo = TRUE
            """
            ).bindparams(fecha_inicio_anio=fecha_inicio_anio_dt)
        )
        acumulado_anual = float(query_acumulado_anual.scalar() or Decimal("0"))

        # Clientes con 1 pago atrasado
        query_clientes_1_atrasado = (
            db.query(func.count(func.distinct(Prestamo.cedula)))
            .join(Cuota, Cuota.prestamo_id == Prestamo.id)
            .filter(
                Prestamo.estado == "APROBADO",
                Cuota.fecha_vencimiento < hoy,
                Cuota.estado != "PAGADO",
            )
        )
        query_clientes_1_atrasado = FiltrosDashboard.aplicar_filtros_cuota(
            query_clientes_1_atrasado, analista, concesionario, modelo, fecha_inicio, fecha_fin
        )
        clientes_1_atrasado = query_clientes_1_atrasado.scalar() or 0

        # Clientes con 3+ cuotas atrasadas
        # Subquery: clientes con 3 o más cuotas atrasadas
        subquery_cuotas_atrasadas = (
            db.query(Prestamo.cedula, func.count(Cuota.id).label("cuotas_atrasadas"))
            .join(Cuota, Cuota.prestamo_id == Prestamo.id)
            .filter(
                Prestamo.estado == "APROBADO",
                Cuota.fecha_vencimiento < hoy,
                Cuota.estado != "PAGADO",
            )
            .group_by(Prestamo.cedula)
            .having(func.count(Cuota.id) >= 3)
            .subquery()
        )

        query_clientes_3mas = db.query(func.count(func.distinct(subquery_cuotas_atrasadas.c.cedula))).select_from(
            subquery_cuotas_atrasadas
        )
        clientes_3mas = query_clientes_3mas.scalar() or 0

        return {
            "acumulado_mensual": acumulado_mensual,
            "acumulado_anual": acumulado_anual,
            "clientes_1_pago_atrasado": clientes_1_atrasado,
            "clientes_3mas_cuotas_atrasadas": clientes_3mas,
            "fecha_inicio_mes": fecha_inicio_mes.isoformat(),
            "fecha_inicio_anio": fecha_inicio_anio.isoformat(),
        }

    except Exception as e:
        logger.error(f"Error obteniendo métricas acumuladas: {e}", exc_info=True)
        raise HTTPException(status_code=500, detail=f"Error interno: {str(e)}")


@router.get("/morosidad-por-analista")
@cache_result(ttl=300, key_prefix="dashboard")  # Cache por 5 minutos
def obtener_morosidad_por_analista(
    analista: Optional[str] = Query(None),
    concesionario: Optional[str] = Query(None),
    modelo: Optional[str] = Query(None),
    fecha_inicio: Optional[date] = Query(None),
    fecha_fin: Optional[date] = Query(None),
    db: Session = Depends(get_db),
    current_user: User = Depends(get_current_user),
):
    """
    Componente 3: Morosidad por Analista
    Todos los clientes que tienen morosidad desde 1 día
    """
    start_time = time.time()
    try:
        hoy = date.today()

        # Obtener morosidad por analista (morosidad = cuotas vencidas no pagadas)
        # Usar la expresión completa en group_by para evitar errores SQL
        analista_expr = func.coalesce(Prestamo.analista, Prestamo.producto_financiero, "Sin Analista")
        query = (
            db.query(
                analista_expr.label("analista"),
                func.sum(Cuota.monto_cuota).label("total_morosidad"),
                func.count(func.distinct(Prestamo.cedula)).label("cantidad_clientes"),
                func.count(Cuota.id).label("cantidad_cuotas_atrasadas"),
            )
            .join(Cuota, Cuota.prestamo_id == Prestamo.id)
            .filter(
                Prestamo.estado == "APROBADO",
                Cuota.fecha_vencimiento < hoy,
                Cuota.estado != "PAGADO",
            )
            .group_by(analista_expr)
        )

        # Aplicar filtros (excepto analista que ya estamos agrupando)
        if concesionario:
            query = query.filter(Prestamo.concesionario == concesionario)
        if modelo:
            query = query.filter(or_(Prestamo.producto == modelo, Prestamo.modelo_vehiculo == modelo))

        resultados = query.all()
        query_time = int((time.time() - start_time) * 1000)

        analistas_data = []
        for row in resultados:
            total_morosidad = float(row.total_morosidad or Decimal("0"))
            cantidad_clientes = row.cantidad_clientes or 0
            cantidad_cuotas = row.cantidad_cuotas_atrasadas or 0

            promedio_por_cliente = total_morosidad / cantidad_clientes if cantidad_clientes > 0 else 0

            analistas_data.append(
                {
                    "analista": row.analista or "Sin Analista",
                    "total_morosidad": total_morosidad,
                    "cantidad_clientes": cantidad_clientes,
                    "cantidad_cuotas_atrasadas": cantidad_cuotas,
                    "promedio_morosidad_por_cliente": promedio_por_cliente,
                }
            )

        # Ordenar de mayor a menor por total_morosidad
        analistas_data.sort(key=lambda x: x["total_morosidad"], reverse=True)

        total_time = int((time.time() - start_time) * 1000)
        logger.info(
            f"📊 [morosidad-por-analista] Query: {query_time}ms, Total: {total_time}ms, {len(analistas_data)} analistas"
        )

        return {"analistas": analistas_data}

    except Exception as e:
        logger.error(f"Error obteniendo morosidad por analista: {e}", exc_info=True)
        try:
            db.rollback()
        except Exception:
            pass
        raise HTTPException(status_code=500, detail=f"Error interno: {str(e)}")


@router.get("/prestamos-por-concesionario")
def obtener_prestamos_por_concesionario(
    analista: Optional[str] = Query(None),
    concesionario: Optional[str] = Query(None),
    modelo: Optional[str] = Query(None),
    fecha_inicio: Optional[date] = Query(None),
    fecha_fin: Optional[date] = Query(None),
    db: Session = Depends(get_db),
    current_user: User = Depends(get_current_user),
):
    """
    Componente 4: Préstamos por Concesionario (expresado en porcentaje)
    """
    try:
        # Obtener total general de préstamos
        query_base = db.query(Prestamo).filter(Prestamo.estado == "APROBADO")
        query_base = FiltrosDashboard.aplicar_filtros_prestamo(
            query_base, analista, concesionario, modelo, fecha_inicio, fecha_fin
        )

        total_general = float(query_base.with_entities(func.sum(Prestamo.total_financiamiento)).scalar() or Decimal("0"))

        # Agrupar por concesionario
        query_concesionarios = (
            db.query(
                func.coalesce(Prestamo.concesionario, "Sin Concesionario").label("concesionario"),
                func.sum(Prestamo.total_financiamiento).label("total_prestamos"),
                func.count(Prestamo.id).label("cantidad_prestamos"),
            )
            .filter(Prestamo.estado == "APROBADO")
            .group_by("concesionario")
        )

        # Aplicar filtros
        if analista:
            query_concesionarios = query_concesionarios.filter(
                or_(Prestamo.analista == analista, Prestamo.producto_financiero == analista)
            )
        if modelo:
            query_concesionarios = query_concesionarios.filter(
                or_(Prestamo.producto == modelo, Prestamo.modelo_vehiculo == modelo)
            )
        if fecha_inicio:
            query_concesionarios = query_concesionarios.filter(Prestamo.fecha_registro >= fecha_inicio)
        if fecha_fin:
            query_concesionarios = query_concesionarios.filter(Prestamo.fecha_registro <= fecha_fin)

        resultados = query_concesionarios.all()

        concesionarios_data = []
        for row in resultados:
            total_prestamos = float(row.total_prestamos or Decimal("0"))
            porcentaje = (total_prestamos / total_general * 100) if total_general > 0 else 0

            concesionarios_data.append(
                {
                    "concesionario": row.concesionario or "Sin Concesionario",
                    "total_prestamos": total_prestamos,
                    "cantidad_prestamos": row.cantidad_prestamos or 0,
                    "porcentaje": round(porcentaje, 2),
                }
            )

        return {
            "concesionarios": concesionarios_data,
            "total_general": total_general,
        }

    except Exception as e:
        logger.error(f"Error obteniendo préstamos por concesionario: {e}", exc_info=True)
        raise HTTPException(status_code=500, detail=f"Error interno: {str(e)}")


@router.get("/prestamos-por-modelo")
def obtener_prestamos_por_modelo(
    analista: Optional[str] = Query(None),
    concesionario: Optional[str] = Query(None),
    modelo: Optional[str] = Query(None),
    fecha_inicio: Optional[date] = Query(None),
    fecha_fin: Optional[date] = Query(None),
    db: Session = Depends(get_db),
    current_user: User = Depends(get_current_user),
):
    """
    Préstamos por Modelo (expresado en porcentaje)
    Agrupa por producto y modelo_vehiculo
    """
    try:
        # Obtener total general de préstamos
        query_base = db.query(Prestamo).filter(Prestamo.estado == "APROBADO")
        query_base = FiltrosDashboard.aplicar_filtros_prestamo(
            query_base, analista, concesionario, modelo, fecha_inicio, fecha_fin
        )

        total_general = float(query_base.with_entities(func.sum(Prestamo.total_financiamiento)).scalar() or Decimal("0"))

        # Agrupar por modelo (usar producto o modelo_vehiculo)
        query_modelos = (
            db.query(
                func.coalesce(func.coalesce(Prestamo.modelo_vehiculo, Prestamo.producto), "Sin Modelo").label("modelo"),
                func.sum(Prestamo.total_financiamiento).label("total_prestamos"),
                func.count(Prestamo.id).label("cantidad_prestamos"),
            )
            .filter(Prestamo.estado == "APROBADO")
            .group_by("modelo")
        )

        # Aplicar filtros
        if analista:
            query_modelos = query_modelos.filter(or_(Prestamo.analista == analista, Prestamo.producto_financiero == analista))
        if concesionario:
            query_modelos = query_modelos.filter(Prestamo.concesionario == concesionario)
        if fecha_inicio:
            query_modelos = query_modelos.filter(Prestamo.fecha_registro >= fecha_inicio)
        if fecha_fin:
            query_modelos = query_modelos.filter(Prestamo.fecha_registro <= fecha_fin)

        resultados = query_modelos.all()

        modelos_data = []
        for row in resultados:
            total_prestamos = float(row.total_prestamos or Decimal("0"))
            porcentaje = (total_prestamos / total_general * 100) if total_general > 0 else 0

            modelos_data.append(
                {
                    "modelo": row.modelo or "Sin Modelo",
                    "total_prestamos": total_prestamos,
                    "cantidad_prestamos": row.cantidad_prestamos or 0,
                    "porcentaje": round(porcentaje, 2),
                }
            )

        # Ordenar por total_prestamos descendente
        modelos_data.sort(key=lambda x: x["total_prestamos"], reverse=True)

        return {
            "modelos": modelos_data,
            "total_general": total_general,
        }

    except Exception as e:
        logger.error(f"Error obteniendo préstamos por modelo: {e}", exc_info=True)
        raise HTTPException(status_code=500, detail=f"Error interno: {str(e)}")


@router.get("/pagos-conciliados")
def obtener_pagos_conciliados(
    analista: Optional[str] = Query(None),
    concesionario: Optional[str] = Query(None),
    modelo: Optional[str] = Query(None),
    fecha_inicio: Optional[date] = Query(None),
    fecha_fin: Optional[date] = Query(None),
    db: Session = Depends(get_db),
    current_user: User = Depends(get_current_user),
):
    """
    Obtiene estadísticas de pagos totales vs pagos conciliados
    """
    try:
        # Query base para pagos (usar tabla Pago que tiene conciliado)
        query_base = db.query(Pago).filter(Pago.activo.is_(True))

        # Aplicar filtros de fecha si existen
        if fecha_inicio:
            query_base = query_base.filter(Pago.fecha_pago >= fecha_inicio)
        if fecha_fin:
            query_base = query_base.filter(Pago.fecha_pago <= fecha_fin)

        # Aplicar filtros de analista/concesionario/modelo mediante join con Prestamo
        # Solo hacer join si hay filtros que requieran datos de Prestamo
        if analista or concesionario or modelo:
            query_base = query_base.join(Prestamo, Pago.prestamo_id == Prestamo.id)
            if analista:
                query_base = query_base.filter(or_(Prestamo.analista == analista, Prestamo.producto_financiero == analista))
            if concesionario:
                query_base = query_base.filter(Prestamo.concesionario == concesionario)
            if modelo:
                query_base = query_base.filter(or_(Prestamo.producto == modelo, Prestamo.modelo_vehiculo == modelo))

        # Total de pagos
        total_pagos = query_base.count()

        # Total de pagos conciliados
        total_pagos_conciliados = query_base.filter(Pago.conciliado.is_(True)).count()

        # Monto total de pagos
        monto_total = float(query_base.with_entities(func.sum(Pago.monto_pagado)).scalar() or Decimal("0"))

        # Monto total de pagos conciliados
        monto_conciliado = float(
            query_base.filter(Pago.conciliado.is_(True)).with_entities(func.sum(Pago.monto_pagado)).scalar() or Decimal("0")
        )

        # Porcentaje de conciliación
        porcentaje_conciliacion = (total_pagos_conciliados / total_pagos * 100) if total_pagos > 0 else 0
        porcentaje_monto_conciliado = (monto_conciliado / monto_total * 100) if monto_total > 0 else 0

        return {
            "total_pagos": total_pagos,
            "total_pagos_conciliados": total_pagos_conciliados,
            "total_pagos_no_conciliados": total_pagos - total_pagos_conciliados,
            "monto_total": monto_total,
            "monto_conciliado": monto_conciliado,
            "monto_no_conciliado": monto_total - monto_conciliado,
            "porcentaje_conciliacion": round(porcentaje_conciliacion, 2),
            "porcentaje_monto_conciliado": round(porcentaje_monto_conciliado, 2),
        }

    except Exception as e:
        logger.error(f"Error obteniendo estadísticas de pagos conciliados: {e}", exc_info=True)
        raise HTTPException(status_code=500, detail=f"Error interno: {str(e)}")


@router.get("/financiamiento-por-rangos")
@cache_result(ttl=300, key_prefix="dashboard")  # ✅ Agregar cache para mejorar performance
def obtener_financiamiento_por_rangos(
    analista: Optional[str] = Query(None),
    concesionario: Optional[str] = Query(None),
    modelo: Optional[str] = Query(None),
    fecha_inicio: Optional[date] = Query(None),
    fecha_fin: Optional[date] = Query(None),
    db: Session = Depends(get_db),
    current_user: User = Depends(get_current_user),
):
    """
    Obtiene distribución de financiamiento por rangos de monto para gráfico de pirámide
    Los rangos están ordenados de mayor a menor para crear efecto de pirámide
    ✅ OPTIMIZADO: Usa una sola query con CASE WHEN en lugar de múltiples queries
    """
    import time

    start_time = time.time()

    try:
        query_base = db.query(Prestamo).filter(Prestamo.estado == "APROBADO")
        query_base = FiltrosDashboard.aplicar_filtros_prestamo(
            query_base, analista, concesionario, modelo, fecha_inicio, fecha_fin
        )

        # ✅ OPTIMIZACIÓN: Calcular totales en una sola query
        totales_query = query_base.with_entities(
            func.count(Prestamo.id).label("total_prestamos"), func.sum(Prestamo.total_financiamiento).label("total_monto")
        ).first()
        total_prestamos = totales_query.total_prestamos or 0
        total_monto = float(totales_query.total_monto or Decimal("0"))

        # ✅ Rangos de financiamiento de $500 en $500 (de mayor a menor para efecto pirámide)
        rangos = []
        # Generar rangos de $500 desde $0 hasta $50,000
        max_rango = 50000
        paso = 500
        # Generar rangos desde $0 hasta $50,000 en pasos de $500
        for min_val in range(0, max_rango, paso):
            max_val = min_val + paso
            # Formatear etiqueta: $0 - $500, $500 - $1000, etc.
            categoria = f"${min_val:,.0f} - ${max_val:,.0f}".replace(",", "")
            rangos.append((min_val, max_val, categoria))

        # Agregar rango final para montos mayores a $50,000 (al inicio para que quede primero)
        rangos.insert(0, (max_rango, None, f"${max_rango:,.0f}+".replace(",", "")))

        # Invertir lista para que quede de mayor a menor (efecto pirámide)
        rangos.reverse()

        distribucion_data = _procesar_distribucion_rango_monto(query_base, rangos, total_prestamos, total_monto)

        # Ordenar de mayor a menor monto para efecto pirámide
        distribucion_data.sort(key=lambda x: x["monto_total"], reverse=True)

        total_time = int((time.time() - start_time) * 1000)
        logger.info(f"⏱️ [financiamiento-por-rangos] Tiempo total: {total_time}ms")

        return {
            "rangos": distribucion_data,
            "total_prestamos": total_prestamos,
            "total_monto": total_monto,
        }

    except HTTPException:
        raise
    except Exception as e:
        logger.error(f"Error obteniendo financiamiento por rangos: {e}", exc_info=True)
        try:
            db.rollback()  # ✅ Rollback para restaurar transacción después de error
        except Exception:
            pass
        raise HTTPException(status_code=500, detail=f"Error interno: {str(e)}")


def _get_morosidad_categoria(dias_atraso: int) -> str:
    """Determina la categoría de morosidad basada en los días de atraso."""
    if dias_atraso <= 5:
        return "0-5 días"
    elif dias_atraso <= 15:
        return "5-15 días"
    elif dias_atraso <= 60:  # ~1 month to 2 months
        return "1-2 meses"
    elif dias_atraso <= 90:  # ~2 months to 3 months
        return "2-3 meses"
    elif dias_atraso <= 180:  # ~4 months to 6 months
        return "4-6 meses"
    elif dias_atraso <= 365:  # ~6 months to 1 year
        return "6 meses - 1 año"
    else:
        return "Más de 1 año"


@router.get("/composicion-morosidad")
def obtener_composicion_morosidad(
    analista: Optional[str] = Query(None),
    concesionario: Optional[str] = Query(None),
    modelo: Optional[str] = Query(None),
    fecha_inicio: Optional[date] = Query(None),
    fecha_fin: Optional[date] = Query(None),
    db: Session = Depends(get_db),
    current_user: User = Depends(get_current_user),
):
    """
    Obtiene datos de morosidad para gráfico de barras: categorías de días de atraso vs monto
    Retorna puntos agrupados por categorías de días de atraso con el monto total por categoría
    """
    try:
        hoy = date.today()

        # Query base para cuotas vencidas no pagadas
        query_base = (
            db.query(
                Cuota.id,
                Cuota.monto_cuota,
                Cuota.fecha_vencimiento,
            )
            .join(Prestamo, Cuota.prestamo_id == Prestamo.id)
            .filter(
                Prestamo.estado == "APROBADO",
                Cuota.fecha_vencimiento < hoy,
                Cuota.estado != "PAGADO",
            )
        )

        # Aplicar filtros
        if analista:
            query_base = query_base.filter(or_(Prestamo.analista == analista, Prestamo.producto_financiero == analista))
        if concesionario:
            query_base = query_base.filter(Prestamo.concesionario == concesionario)
        if modelo:
            query_base = query_base.filter(or_(Prestamo.producto == modelo, Prestamo.modelo_vehiculo == modelo))
        if fecha_inicio:
            query_base = query_base.filter(Prestamo.fecha_registro >= fecha_inicio)
        if fecha_fin:
            query_base = query_base.filter(Prestamo.fecha_registro <= fecha_fin)

        # Obtener todas las cuotas y calcular días de atraso
        cuotas = query_base.all()

        # ✅ Agrupar por categorías de días de atraso: {categoria: {monto_total, cantidad}}
        puntos_por_categoria = {}  # {categoria: {"monto": Decimal, "cantidad": int}}
        total_morosidad = Decimal("0")
        total_cuotas = 0

        for cuota in cuotas:
            # Calcular días de atraso
            dias_atraso = (hoy - cuota.fecha_vencimiento).days if cuota.fecha_vencimiento else 0
            monto = Decimal(str(cuota.monto_cuota)) if cuota.monto_cuota else Decimal("0")

            # Determinar categoría
            categoria = _get_morosidad_categoria(dias_atraso)

            # Agrupar por categoría
            if categoria not in puntos_por_categoria:
                puntos_por_categoria[categoria] = {"monto": Decimal("0"), "cantidad": 0}
            puntos_por_categoria[categoria]["monto"] += monto
            puntos_por_categoria[categoria]["cantidad"] += 1
            total_morosidad += monto
            total_cuotas += 1

        # Definir el orden deseado de las categorías
        orden_categorias = ["0-5 días", "5-15 días", "1-2 meses", "2-3 meses", "4-6 meses", "6 meses - 1 año", "Más de 1 año"]

        # Convertir a lista de puntos para el gráfico de barras, manteniendo el orden
        puntos = []
        for categoria in orden_categorias:
            datos = puntos_por_categoria.get(categoria, {"monto": Decimal("0"), "cantidad": 0})
            puntos.append({"categoria": categoria, "monto": float(datos["monto"]), "cantidad_cuotas": datos["cantidad"]})

        return {
            "puntos": puntos,  # Lista de {categoria, monto, cantidad_cuotas}
            "total_morosidad": float(total_morosidad),
            "total_cuotas": total_cuotas,
        }

    except HTTPException:
        raise
    except Exception as e:
        logger.error(f"Error obteniendo composición de morosidad: {e}", exc_info=True)
        try:
            db.rollback()  # ✅ Rollback para restaurar transacción después de error
        except Exception:
            pass
        raise HTTPException(status_code=500, detail=f"Error interno: {str(e)}")


@router.get("/evolucion-general-mensual")
@cache_result(ttl=300, key_prefix="dashboard")  # Cache por 5 minutos
def obtener_evolucion_general_mensual(
    analista: Optional[str] = Query(None),
    concesionario: Optional[str] = Query(None),
    modelo: Optional[str] = Query(None),
    fecha_inicio: Optional[date] = Query(None),
    fecha_fin: Optional[date] = Query(None),
    db: Session = Depends(get_db),
    current_user: User = Depends(get_current_user),
):
    """
    Obtiene la evolución mensual de Morosidad, Total Activos, Total Financiamiento y Total Pagos
    para los últimos 6 meses o el rango de fechas especificado.
    ✅ OPTIMIZADO: Usa queries con GROUP BY en lugar de loops por mes
    """
    import time

    start_time = time.time()

    try:
        hoy = date.today()
        nombres_meses = [
            "Enero",
            "Febrero",
            "Marzo",
            "Abril",
            "Mayo",
            "Junio",
            "Julio",
            "Agosto",
            "Septiembre",
            "Octubre",
            "Noviembre",
            "Diciembre",
        ]

        # Calcular rango de fechas (últimos 6 meses por defecto)
        if fecha_fin:
            fecha_fin_mes = fecha_fin.replace(day=1)
        else:
            fecha_fin_mes = hoy.replace(day=1)

        if fecha_inicio:
            fecha_inicio_mes = fecha_inicio.replace(day=1)
        else:
            # Últimos 6 meses
            año_inicio = fecha_fin_mes.year
            mes_inicio = fecha_fin_mes.month - 5
            if mes_inicio <= 0:
                año_inicio -= 1
                mes_inicio += 12
            fecha_inicio_mes = date(año_inicio, mes_inicio, 1)

        # Generar lista de meses
        meses_lista = []
        current = fecha_inicio_mes
        while current <= fecha_fin_mes:
            meses_lista.append(
                {
                    "año": current.year,
                    "mes": current.month,
                    "nombre": f"{nombres_meses[current.month - 1]} {current.year}",
                    "fecha": current,
                }
            )
            # Siguiente mes
            if current.month == 12:
                current = current.replace(year=current.year + 1, month=1)
            else:
                current = current.replace(month=current.month + 1)

        # ✅ OPTIMIZACIÓN: Calcular datos para todos los meses en queries optimizadas

        # Obtener el último día de cada mes
        ultimos_dias = {}
        primeros_dias = {}
        for mes_info in meses_lista:
            año = mes_info["año"]
            mes = mes_info["mes"]
            if mes == 12:
                ultimos_dias[(año, mes)] = date(año, 12, 31)
                primeros_dias[(año, mes)] = date(año, 12, 1)
            else:
                ultimos_dias[(año, mes)] = date(año, mes + 1, 1) - timedelta(days=1)
                primeros_dias[(año, mes)] = date(año, mes, 1)

        fecha_ultima = max(ultimos_dias.values())
        fecha_primera = min(primeros_dias.values())

        # 1. TOTAL FINANCIAMIENTO por mes (nuevos préstamos aprobados)
        start_financiamiento = time.time()
        query_financiamiento = (
            db.query(
                func.extract("year", Prestamo.fecha_registro).label("año"),
                func.extract("month", Prestamo.fecha_registro).label("mes"),
                func.sum(Prestamo.total_financiamiento).label("total"),
            )
            .filter(
                Prestamo.estado == "APROBADO",
                Prestamo.fecha_registro >= fecha_primera,
                Prestamo.fecha_registro <= fecha_ultima,
            )
            .group_by(func.extract("year", Prestamo.fecha_registro), func.extract("month", Prestamo.fecha_registro))
        )
        query_financiamiento = FiltrosDashboard.aplicar_filtros_prestamo(
            query_financiamiento, analista, concesionario, modelo, None, None
        )
        financiamiento_por_mes = {
            (int(row.año), int(row.mes)): float(row.total or Decimal("0")) for row in query_financiamiento.all()
        }
        tiempo_financiamiento = int((time.time() - start_financiamiento) * 1000)
        logger.info(f"📊 [evolucion-general] Financiamiento por mes: {tiempo_financiamiento}ms")

        # 2. TOTAL PAGOS por mes (usar Pago.monto_pagado, no Pago.monto)
        # ✅ ACTUALIZADO: Usar LEFT JOIN para incluir pagos sin prestamo_id (articulación por cedula)
        start_pagos = time.time()

        # Query con SQL directo para mejor control de LEFT JOIN y articulación por cedula
        prestamo_conditions_pagos = []
        bind_params_pagos = {"fecha_inicio": fecha_primera, "fecha_fin": fecha_ultima}

        if analista or concesionario or modelo:
            if analista:
                prestamo_conditions_pagos.append("(pr.analista = :analista OR pr.producto_financiero = :analista)")
                bind_params_pagos["analista"] = analista
            if concesionario:
                prestamo_conditions_pagos.append("pr.concesionario = :concesionario")
                bind_params_pagos["concesionario"] = concesionario
            if modelo:
                prestamo_conditions_pagos.append("(pr.producto = :modelo OR pr.modelo_vehiculo = :modelo)")
                bind_params_pagos["modelo"] = modelo

            where_clause = """p.fecha_pago >= :fecha_inicio
                      AND p.fecha_pago <= :fecha_fin
                      AND p.monto_pagado IS NOT NULL
                      AND p.monto_pagado > 0
                      AND p.activo = TRUE
                      AND (pr.estado = 'APROBADO' OR p.prestamo_id IS NULL)"""

            if prestamo_conditions_pagos:
                where_clause += " AND " + " AND ".join(prestamo_conditions_pagos)

            query_pagos_sql = text(
                f"""
                SELECT 
                    EXTRACT(YEAR FROM p.fecha_pago)::integer as año,
                    EXTRACT(MONTH FROM p.fecha_pago)::integer as mes,
                    COALESCE(SUM(p.monto_pagado), 0) as total
                FROM pagos p
                LEFT JOIN prestamos pr ON (
                    (p.prestamo_id IS NOT NULL AND pr.id = p.prestamo_id)
                    OR (p.prestamo_id IS NULL AND pr.cedula = p.cedula AND pr.estado = 'APROBADO')
                )
                WHERE {where_clause}
                GROUP BY EXTRACT(YEAR FROM p.fecha_pago), EXTRACT(MONTH FROM p.fecha_pago)
                ORDER BY año, mes
                """
            ).bindparams(**bind_params_pagos)
        else:
            # Sin filtros, query más simple
            query_pagos_sql = text(
                """
                SELECT 
                    EXTRACT(YEAR FROM fecha_pago)::integer as año,
                    EXTRACT(MONTH FROM fecha_pago)::integer as mes,
                    COALESCE(SUM(monto_pagado), 0) as total
                FROM pagos
                WHERE fecha_pago >= :fecha_inicio
                  AND fecha_pago <= :fecha_fin
                  AND monto_pagado IS NOT NULL
                  AND monto_pagado > 0
                  AND activo = TRUE
                GROUP BY EXTRACT(YEAR FROM fecha_pago), EXTRACT(MONTH FROM fecha_pago)
                ORDER BY año, mes
                """
            ).bindparams(fecha_inicio=fecha_primera, fecha_fin=fecha_ultima)

        resultados_pagos = db.execute(query_pagos_sql).fetchall()
        pagos_por_mes = {(int(row[0]), int(row[1])): float(row[2] or Decimal("0")) for row in resultados_pagos}
        tiempo_pagos = int((time.time() - start_pagos) * 1000)
        logger.info(f"📊 [evolucion-general] Pagos por mes: {tiempo_pagos}ms")

        # 3. Construir evolución mensual (calcular morosidad y activos por mes)
        # ✅ OPTIMIZACIÓN: Queries optimizadas con GROUP BY en lugar de loop por mes
        start_evolucion = time.time()
        evolucion = []

        # ✅ OPTIMIZACIÓN: Calcular morosidad por mes de forma más eficiente
        # La morosidad es acumulativa: cuotas vencidas hasta el final de cada mes
        # Usar CTE o subquery para calcular morosidad por mes
        morosidad_por_mes = {}
        try:
            # Obtener todos los últimos días de mes de una vez
            ultimos_dias_lista = list(ultimos_dias.values())
            if ultimos_dias_lista:
                fecha_ultima_morosidad = max(ultimos_dias_lista)

                # ✅ CORRECCIÓN: Query optimizada: calcular morosidad REAL restando pagos aplicados
                # Morosidad = Cuotas vencidas - Pagos aplicados a cuotas vencidas
                query_morosidad_optimizada = db.execute(
                    text(
                        """
                        WITH cuotas_vencidas AS (
                            SELECT 
                                EXTRACT(YEAR FROM c.fecha_vencimiento)::integer as año,
                                EXTRACT(MONTH FROM c.fecha_vencimiento)::integer as mes,
                                COALESCE(SUM(c.monto_cuota), 0) as total_cuotas_vencidas
                            FROM cuotas c
                            INNER JOIN prestamos p ON c.prestamo_id = p.id
                            WHERE p.estado = 'APROBADO'
                              AND c.fecha_vencimiento <= :fecha_limite
                              AND c.estado != 'PAGADO'
                            GROUP BY 
                                EXTRACT(YEAR FROM c.fecha_vencimiento),
                                EXTRACT(MONTH FROM c.fecha_vencimiento)
                        ),
                        pagos_aplicados AS (
                            SELECT 
                                EXTRACT(YEAR FROM c.fecha_vencimiento)::integer as año,
                                EXTRACT(MONTH FROM c.fecha_vencimiento)::integer as mes,
                                COALESCE(SUM(pc.monto_aplicado), 0) as total_pagado
                            FROM pago_cuotas pc
                            INNER JOIN cuotas c ON pc.cuota_id = c.id
                            INNER JOIN prestamos p ON c.prestamo_id = p.id
                            INNER JOIN pagos pa ON pc.pago_id = pa.id
                            WHERE c.fecha_vencimiento <= :fecha_limite
                              AND c.estado != 'PAGADO'
                              AND p.estado = 'APROBADO'
                              AND pa.fecha_pago <= :fecha_limite
                              AND pa.activo = TRUE
                              AND pa.monto_pagado > 0
                            GROUP BY 
                                EXTRACT(YEAR FROM c.fecha_vencimiento),
                                EXTRACT(MONTH FROM c.fecha_vencimiento)
                        )
                        SELECT 
                            cv.año,
                            cv.mes,
                            GREATEST(0, cv.total_cuotas_vencidas - COALESCE(pa.total_pagado, 0)) as morosidad
                        FROM cuotas_vencidas cv
                        LEFT JOIN pagos_aplicados pa ON cv.año = pa.año AND cv.mes = pa.mes
                        ORDER BY cv.año, cv.mes
                        """
                    ).bindparams(fecha_limite=fecha_ultima_morosidad)
                )

                resultados_morosidad = query_morosidad_optimizada.fetchall()
                morosidad_por_mes = {(int(row[0]), int(row[1])): float(row[2] or Decimal("0")) for row in resultados_morosidad}
        except Exception as e:
            logger.warning(f"⚠️ [evolucion-general] Error calculando morosidad optimizada: {e}, usando método fallback")
            morosidad_por_mes = {}

        # ✅ OPTIMIZACIÓN: Query única para activos acumulados por mes
        activos_por_mes = {}
        try:
            if ultimos_dias_lista:
                fecha_ultima_activos = max(ultimos_dias_lista)

                # Query optimizada: activos acumulados por mes usando GROUP BY
                query_activos_optimizada = (
                    db.query(
                        func.extract("year", Prestamo.fecha_registro).label("año"),
                        func.extract("month", Prestamo.fecha_registro).label("mes"),
                        func.sum(Prestamo.total_financiamiento).label("activos"),
                    )
                    .filter(
                        Prestamo.estado == "APROBADO",
                        Prestamo.fecha_registro <= fecha_ultima_activos,
                    )
                    .group_by(func.extract("year", Prestamo.fecha_registro), func.extract("month", Prestamo.fecha_registro))
                )

                # Aplicar filtros si existen
                if analista or concesionario or modelo:
                    query_activos_optimizada = FiltrosDashboard.aplicar_filtros_prestamo(
                        query_activos_optimizada, analista, concesionario, modelo, None, None
                    )

                resultados_activos = query_activos_optimizada.all()
                # Calcular acumulado
                total_activos_acum = Decimal("0")
                for row in sorted(resultados_activos, key=lambda x: (x.año, x.mes)):
                    total_activos_acum += Decimal(str(row.activos or 0))
                    activos_por_mes[(int(row.año), int(row.mes))] = float(total_activos_acum)
        except Exception as e:
            logger.warning(f"⚠️ [evolucion-general] Error calculando activos optimizados: {e}, usando método fallback")
            activos_por_mes = {}

        # Construir evolución mensual usando datos pre-calculados
        for mes_info in meses_lista:
            año = mes_info["año"]
            mes = mes_info["mes"]
            nombre_mes = mes_info["nombre"]
            mes_key = (año, mes)

            # Usar datos pre-calculados o calcular en el momento si no están disponibles
            morosidad = morosidad_por_mes.get(mes_key, 0.0)
            total_activos = activos_por_mes.get(mes_key, 0.0)

            # Si no hay datos pre-calculados, calcular en el momento (fallback)
            if morosidad == 0.0 and mes_key not in morosidad_por_mes:
                ultimo_dia_mes = ultimos_dias[mes_key]
                query_morosidad = (
                    db.query(func.sum(Cuota.monto_cuota))
                    .join(Prestamo, Cuota.prestamo_id == Prestamo.id)
                    .filter(
                        Prestamo.estado == "APROBADO",
                        Cuota.fecha_vencimiento <= ultimo_dia_mes,
                        Cuota.estado != "PAGADO",
                    )
                )
                query_morosidad = FiltrosDashboard.aplicar_filtros_cuota(
                    query_morosidad, analista, concesionario, modelo, None, None
                )
                morosidad = float(query_morosidad.scalar() or Decimal("0"))

            if total_activos == 0.0 and mes_key not in activos_por_mes:
                ultimo_dia_mes = ultimos_dias[mes_key]
                query_activos = db.query(func.sum(Prestamo.total_financiamiento)).filter(
                    Prestamo.estado == "APROBADO",
                    Prestamo.fecha_registro <= ultimo_dia_mes,
                )
                query_activos = FiltrosDashboard.aplicar_filtros_prestamo(
                    query_activos, analista, concesionario, modelo, None, None
                )
                total_activos = float(query_activos.scalar() or Decimal("0"))

            # Obtener datos pre-calculados
            total_financiamiento = financiamiento_por_mes.get(mes_key, 0.0)
            total_pagos = pagos_por_mes.get(mes_key, 0.0)

            evolucion.append(
                {
                    "mes": nombre_mes,
                    "morosidad": round(morosidad, 2),
                    "total_activos": round(total_activos, 2),
                    "total_financiamiento": round(total_financiamiento, 2),
                    "total_pagos": round(total_pagos, 2),
                }
            )

        tiempo_evolucion = int((time.time() - start_evolucion) * 1000)
        total_time = int((time.time() - start_time) * 1000)
        logger.info(
            f"⏱️ [evolucion-general] Tiempo total: {total_time}ms (financiamiento: {tiempo_financiamiento}ms, pagos: {tiempo_pagos}ms, evolucion: {tiempo_evolucion}ms)"
        )

        return {"evolucion": evolucion}

    except Exception as e:
        logger.error(f"Error obteniendo evolución general mensual: {e}", exc_info=True)
        raise HTTPException(status_code=500, detail=f"Error interno: {str(e)}")


@router.get("/distribucion-prestamos")
def obtener_distribucion_prestamos(
    tipo: str = Query("rango_monto", description="Tipo de distribución: rango_monto, plazo, rango_monto_plazo, estado"),
    analista: Optional[str] = Query(None),
    concesionario: Optional[str] = Query(None),
    modelo: Optional[str] = Query(None),
    fecha_inicio: Optional[date] = Query(None),
    fecha_fin: Optional[date] = Query(None),
    db: Session = Depends(get_db),
    current_user: User = Depends(get_current_user),
):
    """
    Componente 5: Distribución de Préstamos
    """
    try:
        query_base = db.query(Prestamo).filter(Prestamo.estado == "APROBADO")
        query_base = FiltrosDashboard.aplicar_filtros_prestamo(
            query_base, analista, concesionario, modelo, fecha_inicio, fecha_fin
        )

        total_prestamos = query_base.count()
        total_monto = float(query_base.with_entities(func.sum(Prestamo.total_financiamiento)).scalar() or Decimal("0"))

        distribucion_data = []

        if tipo == "rango_monto":
            # Rangos: 0-5000, 5000-10000, 10000-20000, 20000-50000, 50000+
            rangos = [
                (0, 5000, "0 - $5,000"),
                (5000, 10000, "$5,000 - $10,000"),
                (10000, 20000, "$10,000 - $20,000"),
                (20000, 50000, "$20,000 - $50,000"),
                (50000, None, "$50,000+"),
            ]
            distribucion_data = _procesar_distribucion_rango_monto(query_base, rangos, total_prestamos, total_monto)

        elif tipo == "plazo":
            distribucion_data = _procesar_distribucion_por_plazo(query_base, total_prestamos, total_monto)

        elif tipo == "estado":
            distribucion_data = _procesar_distribucion_por_estado(query_base, total_prestamos, total_monto)

        elif tipo == "rango_monto_plazo":
            rangos_monto = [
                (0, 10000, "Pequeño"),
                (10000, 30000, "Mediano"),
                (30000, None, "Grande"),
            ]
            rangos_plazo = [
                (0, 12, "Corto"),
                (12, 36, "Medio"),
                (36, None, "Largo"),
            ]
            distribucion_data = _procesar_distribucion_rango_monto_plazo(
                query_base, rangos_monto, rangos_plazo, total_prestamos, total_monto
            )

        return {
            "distribucion": distribucion_data,
            "tipo": tipo,
            "total_prestamos": total_prestamos,
            "total_monto": total_monto,
        }

    except Exception as e:
        logger.error(f"Error obteniendo distribución de préstamos: {e}", exc_info=True)
        raise HTTPException(status_code=500, detail=f"Error interno: {str(e)}")


@router.get("/cuentas-cobrar-tendencias")
def obtener_cuentas_cobrar_tendencias(
    meses_proyeccion: int = Query(6, description="Meses de proyección adelante"),
    granularidad: str = Query(
        "mes_actual", description="Granularidad: mes_actual, proximos_n_dias, hasta_fin_anio, personalizado"
    ),
    dias: Optional[int] = Query(None, description="Días para granularidad 'proximos_n_dias'"),
    analista: Optional[str] = Query(None),
    concesionario: Optional[str] = Query(None),
    modelo: Optional[str] = Query(None),
    fecha_inicio: Optional[date] = Query(None),
    fecha_fin: Optional[date] = Query(None),
    db: Session = Depends(get_db),
    current_user: User = Depends(get_current_user),
):
    """
    Componente 6: Tendencias de Cuentas por Cobrar y Cuotas en Días
    """
    try:
        hoy = date.today()

        # Determinar rango de fechas según granularidad
        fecha_inicio_query, fecha_fin_query = _calcular_rango_fechas_granularidad(
            granularidad, hoy, dias, fecha_inicio, fecha_fin
        )

        # Extender hasta incluir proyección
        fecha_fin_proyeccion = fecha_fin_query + timedelta(days=meses_proyeccion * 30)

        # Generar lista de fechas (diaria)
        datos: List[dict[str, Any]] = []
        current_date = fecha_inicio_query
        fecha_division = fecha_fin_query  # Separación entre datos reales y proyección

        while current_date <= fecha_fin_proyeccion:
            es_proyeccion = current_date > fecha_division

            # CUENTAS POR COBRAR: Suma de monto_cuota de cuotas pendientes hasta esa fecha
            if not es_proyeccion:
                query_cuentas = (
                    db.query(func.sum(Cuota.monto_cuota))
                    .join(Prestamo, Cuota.prestamo_id == Prestamo.id)
                    .filter(
                        Prestamo.estado == "APROBADO",
                        Cuota.fecha_vencimiento <= current_date,
                        Cuota.estado != "PAGADO",
                    )
                )
                query_cuentas = FiltrosDashboard.aplicar_filtros_cuota(
                    query_cuentas, analista, concesionario, modelo, fecha_inicio, fecha_fin
                )
                cuentas_por_cobrar = float(query_cuentas.scalar() or Decimal("0"))
            else:
                # Proyección: usar último valor conocido con factor de crecimiento
                cuentas_por_cobrar = _calcular_proyeccion_cuentas_cobrar(datos)

            # CUOTAS EN DÍAS: Contar cuotas que se deben pagar por día (fecha_vencimiento = current_date)
            if not es_proyeccion:
                query_cuotas_dia = (
                    db.query(func.count(Cuota.id))
                    .join(Prestamo, Cuota.prestamo_id == Prestamo.id)
                    .filter(
                        Prestamo.estado == "APROBADO",
                        Cuota.fecha_vencimiento == current_date,
                        Cuota.estado != "PAGADO",
                    )
                )
                query_cuotas_dia = FiltrosDashboard.aplicar_filtros_cuota(
                    query_cuotas_dia, analista, concesionario, modelo, fecha_inicio, fecha_fin
                )
                cuotas_en_dias = query_cuotas_dia.scalar() or 0
            else:
                # Proyección: usar promedio de últimos días históricos
                cuotas_en_dias = _calcular_proyeccion_cuotas_dias(datos)

            datos.append(
                {
                    "fecha": current_date.isoformat(),
                    "fecha_formateada": current_date.strftime("%d/%m/%Y"),
                    "cuentas_por_cobrar": cuentas_por_cobrar if not es_proyeccion else None,
                    "cuentas_por_cobrar_proyectado": cuentas_por_cobrar if es_proyeccion else None,
                    "cuotas_en_dias": cuotas_en_dias if not es_proyeccion else None,
                    "cuotas_en_dias_proyectado": cuotas_en_dias if es_proyeccion else None,
                    "es_proyeccion": es_proyeccion,
                }
            )

            current_date += timedelta(days=1)

        return {
            "datos": datos,
            "fecha_inicio": fecha_inicio_query.isoformat(),
            "fecha_fin": fecha_fin_proyeccion.isoformat(),
            "meses_proyeccion": meses_proyeccion,
            "ultima_actualizacion": datetime.now().isoformat(),
        }

    except Exception as e:
        logger.error(f"Error obteniendo tendencias: {e}", exc_info=True)
        raise HTTPException(status_code=500, detail=f"Error interno: {str(e)}")


@router.get("/financiamiento-tendencia-mensual")
@cache_result(ttl=60, key_prefix="dashboard")  # ✅ Cache reducido a 1 minuto para debugging
def obtener_financiamiento_tendencia_mensual(
    meses: int = Query(12, description="Número de meses a mostrar (últimos N meses)"),
    analista: Optional[str] = Query(None),
    concesionario: Optional[str] = Query(None),
    modelo: Optional[str] = Query(None),
    fecha_inicio: Optional[date] = Query(None),
    fecha_fin: Optional[date] = Query(None),
    db: Session = Depends(get_db),
    current_user: User = Depends(get_current_user),
):
    """
    Tendencia mensual de financiamientos para gráfico de primera plana
    Últimos N meses con nuevos financiamientos y monto total mensual
    ✅ OPTIMIZADO: Una sola query con GROUP BY en lugar de múltiples queries en loop
    """
    import time

    start_time = time.time()

    try:
        hoy = date.today()
        nombres_meses = ["Ene", "Feb", "Mar", "Abr", "May", "Jun", "Jul", "Ago", "Sep", "Oct", "Nov", "Dic"]

        # ✅ Calcular fecha inicio: desde la primera fecha disponible desde 2024
        fecha_inicio_query = fecha_inicio
        if not fecha_inicio_query:
            # Buscar la primera fecha con datos desde 2024
            primera_fecha = None
            try:
                # Buscar primera fecha de aprobación desde 2024
                primera_aprobacion = (
                    db.query(func.min(Prestamo.fecha_aprobacion))
                    .filter(Prestamo.estado == "APROBADO", func.extract("year", Prestamo.fecha_aprobacion) >= 2024)
                    .scalar()
                )

                # Buscar primera fecha de cuota desde 2024
                primera_cuota = (
                    db.query(func.min(Cuota.fecha_vencimiento))
                    .join(Prestamo, Cuota.prestamo_id == Prestamo.id)
                    .filter(Prestamo.estado == "APROBADO", func.extract("year", Cuota.fecha_vencimiento) >= 2024)
                    .scalar()
                )

                # Buscar primera fecha de pago desde 2024
                primera_pago = (
                    db.query(func.min(Pago.fecha_pago))
                    .filter(Pago.activo.is_(True), Pago.monto_pagado > 0, func.extract("year", Pago.fecha_pago) >= 2024)
                    .scalar()
                )

                # Encontrar la fecha más antigua entre todas
                fechas_disponibles = [f for f in [primera_aprobacion, primera_cuota, primera_pago] if f is not None]
                if fechas_disponibles:
                    primera_fecha = min(fechas_disponibles)
                    # Redondear al primer día del mes
                    fecha_inicio_query = date(primera_fecha.year, primera_fecha.month, 1)
                else:
                    # Si no hay datos, usar enero 2024
                    fecha_inicio_query = date(2024, 1, 1)
            except Exception as e:
                logger.warning(f"⚠️ [financiamiento-tendencia] Error buscando primera fecha: {e}, usando enero 2024")
                fecha_inicio_query = date(2024, 1, 1)

        # Calcular fecha fin (hoy)
        fecha_fin_query = hoy

        # ✅ OPTIMIZACIÓN: Una sola query para obtener todos los nuevos financiamientos por mes con GROUP BY
        start_query = time.time()
        resultados_nuevos = []
        query_time = 0  # Inicializar query_time
        try:
            # Construir filtros base
            # ⚠️ TEMPORAL: Usar fecha_aprobacion porque fecha_registro no migró correctamente
            filtros_base = [Prestamo.estado == "APROBADO"]
            if fecha_inicio_query:
                filtros_base.append(Prestamo.fecha_aprobacion >= fecha_inicio_query)
            if fecha_fin_query:
                filtros_base.append(Prestamo.fecha_aprobacion <= fecha_fin_query)

            # Query optimizada: GROUP BY año y mes
            query_nuevos = (
                db.query(
                    func.extract("year", Prestamo.fecha_aprobacion).label("año"),
                    func.extract("month", Prestamo.fecha_aprobacion).label("mes"),
                    func.count(Prestamo.id).label("cantidad"),
                    func.sum(Prestamo.total_financiamiento).label("monto_total"),
                )
                .filter(*filtros_base)
                .group_by(func.extract("year", Prestamo.fecha_aprobacion), func.extract("month", Prestamo.fecha_aprobacion))
                .order_by(func.extract("year", Prestamo.fecha_aprobacion), func.extract("month", Prestamo.fecha_aprobacion))
            )

            # Aplicar filtros adicionales (si hay)
            query_nuevos = FiltrosDashboard.aplicar_filtros_prestamo(
                query_nuevos, analista, concesionario, modelo, fecha_inicio, fecha_fin
            )

            resultados_nuevos = query_nuevos.all()
            query_time = int((time.time() - start_query) * 1000)
            logger.info(f"📊 [financiamiento-tendencia] Query completada en {query_time}ms, {len(resultados_nuevos)} meses")
        except Exception as e:
            logger.error(f"⚠️ [financiamiento-tendencia] Error en query nuevos financiamientos: {e}", exc_info=True)
            try:
                db.rollback()  # ✅ Rollback para restaurar transacción después de error
            except Exception:
                pass
            resultados_nuevos = []
            query_time = int((time.time() - start_query) * 1000)

        # Crear diccionario de nuevos financiamientos por mes
        nuevos_por_mes = {}
        for row in resultados_nuevos:
            año_mes = int(row.año)
            num_mes = int(row.mes)
            nuevos_por_mes[(año_mes, num_mes)] = {
                "cantidad": row.cantidad or 0,
                "monto": float(row.monto_total or Decimal("0")),
            }

        # ✅ Query para calcular suma de monto_cuota programado por mes (cuotas que vencen en cada mes)
        # ✅ CORRECCIÓN: Usar exactamente la misma lógica que el script SQL
        # Suma TODAS las cuotas de TODOS los clientes que vencen en cada mes (desde 2024)
        start_cuotas = time.time()
        cuotas_por_mes = {}
        try:
            # ✅ Usar SQL directo para coincidir exactamente con el script SQL
            query_cuotas_sql = text(
                """
                SELECT 
                    EXTRACT(YEAR FROM c.fecha_vencimiento)::integer as año,
                    EXTRACT(MONTH FROM c.fecha_vencimiento)::integer as mes,
                    COALESCE(SUM(c.monto_cuota), 0) as total_cuotas_programadas
                FROM cuotas c
                INNER JOIN prestamos p ON c.prestamo_id = p.id
                WHERE p.estado = 'APROBADO'
                  AND EXTRACT(YEAR FROM c.fecha_vencimiento) >= 2024
                  AND (:analista IS NULL OR (p.analista = :analista OR p.producto_financiero = :analista))
                  AND (:concesionario IS NULL OR p.concesionario = :concesionario)
                  AND (:modelo IS NULL OR (p.producto = :modelo OR p.modelo_vehiculo = :modelo))
                GROUP BY 
                    EXTRACT(YEAR FROM c.fecha_vencimiento),
                    EXTRACT(MONTH FROM c.fecha_vencimiento)
                ORDER BY año, mes
            """
            )

            resultados_cuotas = db.execute(
                query_cuotas_sql.bindparams(analista=analista, concesionario=concesionario, modelo=modelo)
            ).fetchall()

            for row in resultados_cuotas:
                año_mes = int(row[0])
                num_mes = int(row[1])
                monto = float(row[2] or Decimal("0"))
                cuotas_por_mes[(año_mes, num_mes)] = monto
                if monto > 0:
                    logger.debug(f"📊 [financiamiento-tendencia] Cuotas {año_mes}-{num_mes:02d}: ${monto:,.2f}")

            cuotas_time = int((time.time() - start_cuotas) * 1000)
            logger.info(
                f"📊 [financiamiento-tendencia] Query cuotas programadas completada en {cuotas_time}ms, {len(cuotas_por_mes)} meses con datos"
            )
            # ✅ Logging adicional: mostrar algunos meses de ejemplo
            if cuotas_por_mes:
                ejemplos = list(cuotas_por_mes.items())[:3]
                for (año, mes), monto in ejemplos:
                    logger.info(f"  📊 Ejemplo: {año}-{mes:02d} = ${monto:,.2f}")
        except Exception as e:
            logger.error(f"⚠️ [financiamiento-tendencia] Error en query cuotas programadas: {e}", exc_info=True)
            try:
                db.rollback()  # ✅ Rollback para restaurar transacción después de error
            except Exception:
                pass
            cuotas_por_mes = {}

        # ✅ Query para calcular suma de monto_pagado de tabla pagos por mes
        # ⚠️ IMPORTANTE: Esto representa "Cuánto dinero ENTRÓ este mes" (flujo de caja)
        # Incluye TODOS los pagos realizados en el mes, sin importar para qué cuota son:
        # - Pagos de cuotas atrasadas de meses anteriores (PRINCIPAL CAUSA de diferencia)
        # - Exceso de pagos aplicado a cuotas futuras (solo si hay exceso después de pagar todas las vencidas)
        # - Pagos extras/amortizaciones
        # Por eso puede ser MAYOR que "Cuotas Programadas por Mes"
        # NOTA: Los pagos se aplican PRIMERO a cuotas vencidas, no hay pagos anticipados intencionales
        start_pagos = time.time()
        fecha_inicio_query_dt = datetime.combine(fecha_inicio_query, datetime.min.time())
        fecha_fin_query_dt = datetime.combine(fecha_fin_query, datetime.max.time())

        pagos_por_mes = {}
        try:
            # ✅ ACTUALIZADO: Usar tabla pagos (no pagos_staging) con prestamo_id y cedula
            # Aplicar filtros de analista/concesionario/modelo mediante JOIN con prestamos
            if analista or concesionario or modelo:
                # ✅ CORRECCIÓN CRÍTICA: Usar total_pagado de la tabla cuotas directamente
                # Con filtros, aplicar las mismas condiciones de analista/concesionario/modelo
                filtros_pagos = [
                    "pr.estado = 'APROBADO'",
                    "EXTRACT(YEAR FROM c.fecha_vencimiento) >= 2024",
<<<<<<< HEAD
                    "c.total_pagado IS NOT NULL",
                    "c.total_pagado > 0"
=======
                    "pc.monto_aplicado IS NOT NULL",
                    "pc.monto_aplicado > 0",
>>>>>>> b0787611
                ]
                bind_params_pagos_filtrado = {}

                if analista:
                    filtros_pagos.append("(pr.analista = :analista OR pr.producto_financiero = :analista)")
                    bind_params_pagos_filtrado["analista"] = analista
                if concesionario:
                    filtros_pagos.append("pr.concesionario = :concesionario")
                    bind_params_pagos_filtrado["concesionario"] = concesionario
                if modelo:
                    filtros_pagos.append("(pr.producto = :modelo OR pr.modelo_vehiculo = :modelo)")
                    bind_params_pagos_filtrado["modelo"] = modelo
                if fecha_inicio_query:
                    filtros_pagos.append("c.fecha_vencimiento >= :fecha_inicio")
                    bind_params_pagos_filtrado["fecha_inicio"] = fecha_inicio_query_dt
                if fecha_fin_query:
                    filtros_pagos.append("c.fecha_vencimiento <= :fecha_fin")
                    bind_params_pagos_filtrado["fecha_fin"] = fecha_fin_query_dt

                where_clause_pagos = " AND ".join(filtros_pagos)

                query_pagos_sql = text(
                    f"""
                    SELECT 
                        EXTRACT(YEAR FROM c.fecha_vencimiento)::integer as año,
                        EXTRACT(MONTH FROM c.fecha_vencimiento)::integer as mes,
                        COALESCE(SUM(c.total_pagado), 0) as total_pagado
                    FROM cuotas c
                    INNER JOIN prestamos pr ON c.prestamo_id = pr.id
                    WHERE {where_clause_pagos}
                    GROUP BY 
                        EXTRACT(YEAR FROM c.fecha_vencimiento),
                        EXTRACT(MONTH FROM c.fecha_vencimiento)
                    ORDER BY año, mes
                    """
                ).bindparams(**bind_params_pagos_filtrado)
            else:
                # ✅ CORRECCIÓN CRÍTICA: Usar total_pagado de la tabla cuotas directamente
                # Esto es más confiable porque total_pagado se actualiza automáticamente cuando se aplican pagos
                # Compara: cuotas que vencen en febrero vs total_pagado de cuotas que vencen en febrero
                query_pagos_sql = text(
                    """
                    SELECT 
                        EXTRACT(YEAR FROM c.fecha_vencimiento)::integer as año,
                        EXTRACT(MONTH FROM c.fecha_vencimiento)::integer as mes,
                        COALESCE(SUM(c.total_pagado), 0) as total_pagado
                    FROM cuotas c
                    INNER JOIN prestamos pr ON c.prestamo_id = pr.id
                    WHERE pr.estado = 'APROBADO'
                      AND EXTRACT(YEAR FROM c.fecha_vencimiento) >= 2024
                      AND c.total_pagado IS NOT NULL
                      AND c.total_pagado > 0
                    GROUP BY 
                        EXTRACT(YEAR FROM c.fecha_vencimiento),
                        EXTRACT(MONTH FROM c.fecha_vencimiento)
                    ORDER BY año, mes
                    """
                )

            resultados_pagos = db.execute(query_pagos_sql).fetchall()
            for row in resultados_pagos:
                año_mes = int(row[0])  # Índice de tupla
                num_mes = int(row[1])  # Índice de tupla
                monto = float(row[2] or Decimal("0"))
                pagos_por_mes[(año_mes, num_mes)] = monto
                if monto > 0:
                    logger.debug(f"📊 [financiamiento-tendencia] Pagos {año_mes}-{num_mes:02d}: ${monto:,.2f}")

            pagos_time = int((time.time() - start_pagos) * 1000)
            logger.info(
                f"📊 [financiamiento-tendencia] Query pagos (total_pagado de cuotas por fecha_vencimiento) completada en {pagos_time}ms, {len(pagos_por_mes)} meses con datos"
            )
            # ✅ Logging adicional: mostrar algunos meses de ejemplo
            if pagos_por_mes:
                ejemplos = list(pagos_por_mes.items())[:3]
                for (año, mes), monto in ejemplos:
                    logger.info(f"  📊 Ejemplo total_pagado de cuotas que vencen en {año}-{mes:02d} = ${monto:,.2f}")
        except Exception as e:
            logger.error(f"⚠️ [financiamiento-tendencia] Error consultando pagos: {e}", exc_info=True)
            try:
                db.rollback()  # ✅ Rollback para restaurar transacción después de error
            except Exception:
                pass
            # Si la tabla no existe o hay error, usar valores por defecto (0)
            pagos_por_mes = {}

        pagos_time = int((time.time() - start_pagos) * 1000)
        logger.info(f"📊 [financiamiento-tendencia] Query pagos completada en {pagos_time}ms")

        # ✅ SIMPLIFICADO: Eliminada query innecesaria de cuotas_pagos_por_mes
        # No se necesita para el cálculo de morosidad: morosidad = MAX(0, programado - pagado)

        # ✅ CÁLCULO CORREGIDO: Morosidad según lógica del ejemplo
        # Morosidad mensual = MAX(0, Monto programado del mes - Monto pagado del mes)
        # Morosidad acumulada = Morosidad acumulada anterior + Morosidad mensual actual
        # NOTA: La morosidad acumulada solo aumenta, nunca disminuye (incluso con sobrepagos)
        logger.info("📊 [financiamiento-tendencia] Calculando morosidad con lógica acumulativa mensual")

        # Generar datos mensuales (incluyendo meses sin datos) y calcular acumulados
        start_process = time.time()
        meses_data = []
        current_date = fecha_inicio_query
        total_acumulado = Decimal("0")
        # ✅ Morosidad NO es acumulativa, solo mensual

        logger.info(f"📊 [financiamiento-tendencia] Generando meses desde {fecha_inicio_query} hasta {hoy}")

        # ⚠️ TEMPORAL: Usar fecha_aprobacion en lugar de fecha_registro
        while current_date <= hoy:
            año_mes = current_date.year
            num_mes = current_date.month
            fecha_mes_inicio = date(año_mes, num_mes, 1)
            fecha_mes_fin = _obtener_fechas_mes_siguiente(num_mes, año_mes)

            # Obtener datos del mes (o valores por defecto si no hay)
            datos_mes = nuevos_por_mes.get((año_mes, num_mes), {"cantidad": 0, "monto": Decimal("0")})
            cantidad_nuevos = datos_mes["cantidad"]
            monto_nuevos = datos_mes["monto"]

            # Obtener suma de cuotas programadas del mes (monto a pagar programado)
            monto_cuotas_programadas = cuotas_por_mes.get((año_mes, num_mes), 0.0)

            # Obtener suma de monto_pagado de tabla pagos del mes (monto pagado)
            monto_pagado_mes = pagos_por_mes.get((año_mes, num_mes), 0.0)

            # ✅ CÁLCULO SIMPLIFICADO: Morosidad mensual = MAX(0, Programado - Pagado)
            # Esta es la lógica exacta del script SQL: morosidad_mensual = MAX(0, monto_programado - monto_pagado)
            morosidad_mensual = max(0.0, float(monto_cuotas_programadas) - float(monto_pagado_mes))

            # ✅ Logging para diagnóstico (siempre mostrar para depuración)
            logger.info(
                f"📊 [financiamiento-tendencia] {fecha_mes_inicio.strftime('%Y-%m')} (año={año_mes}, mes={num_mes}): "
                f"Programado=${monto_cuotas_programadas:,.2f}, "
                f"Pagado=${monto_pagado_mes:,.2f}, "
                f"Morosidad=${morosidad_mensual:,.2f}"
            )

            # ✅ CÁLCULO CORREGIDO: Morosidad acumulada = Morosidad acumulada anterior + Morosidad mensual
            # NOTA: La morosidad acumulada solo aumenta, nunca disminuye (incluso si hay sobrepagos)
            morosidad_acumulada += Decimal(str(morosidad_mensual))

            # Calcular acumulado: sumar los nuevos financiamientos del mes
            total_acumulado += Decimal(str(monto_nuevos))

            meses_data.append(
                {
                    "mes": f"{nombres_meses[num_mes - 1]} {año_mes}",
                    "año": año_mes,
                    "mes_numero": num_mes,
                    "cantidad_nuevos": cantidad_nuevos,
                    "monto_nuevos": float(monto_nuevos),
                    "total_acumulado": float(total_acumulado),
                    "monto_cuotas_programadas": monto_cuotas_programadas,
                    "monto_pagado": monto_pagado_mes,
                    "morosidad": float(morosidad_acumulada),  # ✅ Retornar morosidad acumulada
                    "morosidad_mensual": float(
                        morosidad_mensual
                    ),  # ✅ Agregar morosidad mensual (convertir a float explícitamente)
                    "fecha_mes": fecha_mes_inicio.isoformat(),
                }
            )

            # Avanzar al siguiente mes
            current_date = fecha_mes_fin

        process_time = int((time.time() - start_process) * 1000)
        total_time = int((time.time() - start_time) * 1000)
        logger.info(
            f"⏱️ [financiamiento-tendencia] Tiempo total: {total_time}ms (query: {query_time}ms, process: {process_time}ms)"
        )
        logger.info(f"📊 [financiamiento-tendencia] Generados {len(meses_data)} meses de datos")

        # ✅ Resumen de morosidad por mes para diagnóstico
        meses_con_morosidad = [m for m in meses_data if m.get("morosidad_mensual", 0) > 0]
        total_morosidad = sum(m.get("morosidad_mensual", 0) for m in meses_data)
        logger.info(
            f"📊 [financiamiento-tendencia] RESUMEN: {len(meses_con_morosidad)} meses con morosidad > 0, "
            f"Total morosidad mensual=${total_morosidad:,.2f}"
        )
        if meses_con_morosidad:
            logger.info("📊 [financiamiento-tendencia] Meses con morosidad > 0:")
            for m in meses_con_morosidad[-10:]:  # Mostrar últimos 10 meses con morosidad
                logger.info(
                    f"  ✅ {m['mes']}: Programado=${m['monto_cuotas_programadas']:,.2f}, "
                    f"Pagado=${m['monto_pagado']:,.2f}, "
                    f"Morosidad=${m['morosidad_mensual']:,.2f}"
                )
        else:
            logger.warning("⚠️ [financiamiento-tendencia] ⚠️ NO HAY MESES CON MOROSIDAD > 0")
            # Mostrar últimos 3 meses para ver qué está pasando
            if meses_data:
                logger.warning("⚠️ [financiamiento-tendencia] Últimos 3 meses calculados:")
                for m in meses_data[-3:]:
                    logger.warning(
                        f"  - {m['mes']}: Programado=${m['monto_cuotas_programadas']:,.2f}, "
                        f"Pagado=${m['monto_pagado']:,.2f}, "
                        f"Morosidad=${m.get('morosidad_mensual', 0):,.2f}"
                    )

        if len(meses_data) == 0:
            logger.warning("⚠️ [financiamiento-tendencia] No se generaron meses de datos. Verificar fecha_inicio_query y hoy")

        return {"meses": meses_data, "fecha_inicio": fecha_inicio_query.isoformat(), "fecha_fin": hoy.isoformat()}

    except HTTPException:
        raise
    except Exception as e:
        logger.error(f"Error obteniendo cobranzas mensuales: {e}", exc_info=True)
        try:
            db.rollback()
        except Exception:
            pass
        raise HTTPException(status_code=500, detail=f"Error interno: {str(e)}")


@router.get("/cobranzas-semanales")
@cache_result(ttl=300, key_prefix="dashboard")  # Cache por 5 minutos
def obtener_cobranzas_semanales(
    semanas: int = Query(12, description="Número de semanas a mostrar (últimas N semanas)"),
    analista: Optional[str] = Query(None),
    concesionario: Optional[str] = Query(None),
    modelo: Optional[str] = Query(None),
    fecha_inicio: Optional[date] = Query(None),
    fecha_fin: Optional[date] = Query(None),
    db: Session = Depends(get_db),
    current_user: User = Depends(get_current_user),
):
    """
    Cobranzas semanales (lunes a viernes) vs Pagos
    Suma las cobranzas semanales (cuotas que vencen de lunes a viernes) y las grafica contra pagos realizados.
    OPTIMIZADO: Una sola query con GROUP BY en lugar de múltiples queries en loop
    """
    import time

    start_time = time.time()
    logger.info(f"📊 [cobranzas-semanales] Iniciando cálculo de cobranzas semanales (semanas={semanas})")

    try:
        hoy = date.today()

        # Calcular fecha inicio (últimas N semanas desde el lunes más reciente)
        # Retroceder al lunes más reciente
        dias_desde_lunes = hoy.weekday()  # 0 = lunes, 6 = domingo
        lunes_actual = hoy - timedelta(days=dias_desde_lunes)

        # Calcular fecha inicio (N semanas hacia atrás desde el lunes actual)
        fecha_inicio_query = lunes_actual - timedelta(weeks=semanas - 1)

        # Aplicar filtros de fecha si se proporcionan
        if fecha_inicio:
            fecha_inicio_query = max(fecha_inicio_query, fecha_inicio)
        if fecha_fin:
            fecha_fin_query = min(hoy, fecha_fin)
        else:
            fecha_fin_query = hoy

        # ✅ OPTIMIZACIÓN: Query única para cobranzas planificadas (solo lunes a viernes)
        start_cobranzas = time.time()
        filtros_cobranzas = [
            "p.estado = 'APROBADO'",
            "c.fecha_vencimiento >= :fecha_inicio",
            "c.fecha_vencimiento <= :fecha_fin_total",
            # Solo días laborables: lunes (1) a viernes (5)
            # PostgreSQL DOW: 0=domingo, 1=lunes, ..., 6=sábado
            "EXTRACT(DOW FROM c.fecha_vencimiento) BETWEEN 1 AND 5",
        ]
        params_cobranzas = {
            "fecha_inicio": fecha_inicio_query,
            "fecha_fin_total": fecha_fin_query,
        }

        if analista:
            filtros_cobranzas.append("(p.analista = :analista OR p.producto_financiero = :analista)")
            params_cobranzas["analista"] = analista
        if concesionario:
            filtros_cobranzas.append("p.concesionario = :concesionario")
            params_cobranzas["concesionario"] = concesionario
        if modelo:
            filtros_cobranzas.append("(p.producto = :modelo OR p.modelo_vehiculo = :modelo)")
            params_cobranzas["modelo"] = modelo

        where_clause_cobranzas = " AND ".join(filtros_cobranzas)
        try:
            query_cobranzas_sql = text(
                f"""
                SELECT 
                    (DATE_TRUNC('week', c.fecha_vencimiento) + INTERVAL '1 day')::date as semana_inicio,
                    EXTRACT(YEAR FROM c.fecha_vencimiento)::int as año,
                    EXTRACT(WEEK FROM c.fecha_vencimiento)::int as semana_numero,
                    COALESCE(SUM(c.monto_cuota), 0) as cobranzas
                FROM cuotas c
                INNER JOIN prestamos p ON c.prestamo_id = p.id
                WHERE {where_clause_cobranzas}
                GROUP BY (DATE_TRUNC('week', c.fecha_vencimiento) + INTERVAL '1 day')::date, 
                         EXTRACT(YEAR FROM c.fecha_vencimiento), 
                         EXTRACT(WEEK FROM c.fecha_vencimiento)
                ORDER BY semana_inicio
            """
            ).bindparams(**params_cobranzas)

            result_cobranzas = db.execute(query_cobranzas_sql)
            cobranzas_por_semana = {}
            for row in result_cobranzas:
                semana_inicio = row[0]
                cobranzas_por_semana[semana_inicio] = float(row[3] or Decimal("0"))
            tiempo_cobranzas = int((time.time() - start_cobranzas) * 1000)
            logger.info(
                f"📊 [cobranzas-semanales] Query cobranzas completada en {tiempo_cobranzas}ms, {len(cobranzas_por_semana)} semanas"
            )
        except Exception as e:
            logger.error(f"Error consultando cobranzas en cobranzas-semanales: {e}", exc_info=True)
            try:
                db.rollback()
            except Exception:
                pass
            cobranzas_por_semana = {}
            tiempo_cobranzas = int((time.time() - start_cobranzas) * 1000)

        # ✅ OPTIMIZACIÓN: Query única para pagos reales (solo lunes a viernes)
        start_pagos = time.time()
        fecha_inicio_dt = datetime.combine(fecha_inicio_query, datetime.min.time())
        fecha_fin_dt = datetime.combine(fecha_fin_query, datetime.max.time())

        try:
            query_pagos_sql = text(
                """
                SELECT 
                    (DATE_TRUNC('week', fecha_pago) + INTERVAL '1 day')::date as semana_inicio,
                    COALESCE(SUM(monto_pagado), 0) as pagos
                FROM pagos
                WHERE fecha_pago >= :fecha_inicio
                  AND fecha_pago <= :fecha_fin
                  AND monto_pagado IS NOT NULL
                  AND monto_pagado > 0
                  AND activo = TRUE
                  AND EXTRACT(DOW FROM fecha_pago) BETWEEN 1 AND 5
                GROUP BY (DATE_TRUNC('week', fecha_pago) + INTERVAL '1 day')::date
                ORDER BY semana_inicio
            """
            ).bindparams(fecha_inicio=fecha_inicio_dt, fecha_fin=fecha_fin_dt)

            result_pagos = db.execute(query_pagos_sql)
            pagos_por_semana = {}
            for row in result_pagos:
                semana_inicio = row[0]
                pagos_por_semana[semana_inicio] = float(row[1] or Decimal("0"))
            tiempo_pagos = int((time.time() - start_pagos) * 1000)
            logger.info(
                f"📊 [cobranzas-semanales] Query pagos completada en {tiempo_pagos}ms, {len(pagos_por_semana)} semanas"
            )
        except Exception as e:
            logger.error(f"Error consultando pagos en cobranzas-semanales: {e}", exc_info=True)
            try:
                db.rollback()
            except Exception:
                pass
            pagos_por_semana = {}
            tiempo_pagos = int((time.time() - start_pagos) * 1000)

        # Generar datos semanales (incluyendo semanas sin datos)
        semanas_data = []
        current_date = fecha_inicio_query

        # Asegurar que empezamos en lunes
        while current_date.weekday() != 0:  # 0 = lunes
            current_date -= timedelta(days=1)

        semanas_generadas = 0
        while current_date <= fecha_fin_query and semanas_generadas < semanas:
            # Calcular inicio de semana (lunes)
            dias_desde_lunes = current_date.weekday()
            semana_inicio = current_date - timedelta(days=dias_desde_lunes)
            semana_fin = semana_inicio + timedelta(days=4)  # Viernes

            if semana_inicio > fecha_fin_query:
                break

            cobranzas_planificadas = cobranzas_por_semana.get(semana_inicio, 0.0)
            pagos_reales = pagos_por_semana.get(semana_inicio, 0.0)

            # Formatear nombre de semana: "Semana del DD/MM - DD/MM"
            nombre_semana = f"Sem {semana_inicio.strftime('%d/%m')} - {semana_fin.strftime('%d/%m')}"

            semanas_data.append(
                {
                    "semana_inicio": semana_inicio.isoformat(),
                    "nombre_semana": nombre_semana,
                    "cobranzas_planificadas": cobranzas_planificadas,
                    "pagos_reales": pagos_reales,
                }
            )

            # Avanzar a la siguiente semana (próximo lunes)
            current_date = semana_inicio + timedelta(days=7)
            semanas_generadas += 1

        total_time = int((time.time() - start_time) * 1000)
        logger.info(f"⏱️ [cobranzas-semanales] Tiempo total: {total_time}ms, {len(semanas_data)} semanas generadas")

        if len(semanas_data) == 0:
            logger.warning("⚠️ [cobranzas-semanales] No se generaron semanas. Verificar datos y fechas.")
        else:
            logger.info(
                f"📊 [cobranzas-semanales] Primera semana: {semanas_data[0]['nombre_semana']}, Última: {semanas_data[-1]['nombre_semana']}"
            )
            logger.info(f"📊 [cobranzas-semanales] Devolviendo {len(semanas_data)} semanas de datos")

        return {
            "semanas": semanas_data,
            "fecha_inicio": fecha_inicio_query.isoformat(),
            "fecha_fin": fecha_fin_query.isoformat(),
        }

    except HTTPException:
        raise
    except Exception as e:
        logger.error(f"Error obteniendo tendencia mensual de financiamiento: {e}", exc_info=True)
        try:
            db.rollback()  # ✅ Rollback para restaurar transacción después de error
        except Exception:
            pass
        raise HTTPException(status_code=500, detail=f"Error interno: {str(e)}")


@router.get("/cobros-por-analista")
def obtener_cobros_por_analista(
    analista: Optional[str] = Query(None),
    concesionario: Optional[str] = Query(None),
    modelo: Optional[str] = Query(None),
    fecha_inicio: Optional[date] = Query(None),
    fecha_fin: Optional[date] = Query(None),
    db: Session = Depends(get_db),
    current_user: User = Depends(get_current_user),
):
    """
    Distribución de cobros por analista para gráfico de primera plana
    Top analistas con montos y cantidad de pagos conciliados
    """
    try:
        hoy = date.today()
        # fecha_inicio_mes calculado pero no usado en esta función
        # fecha_inicio_mes = date(hoy.year, hoy.month, 1)

        # Obtener cobros por analista (pagos del mes)
        # ✅ ACTUALIZADO: Usar tabla pagos (no pagos_staging) con prestamo_id y cedula
        # Ahora podemos hacer JOIN con prestamos para obtener analista
        try:
            # Query con JOIN para obtener cobros por analista
            query_cobros = db.execute(
                text(
                    """
                    SELECT 
                        COALESCE(pr.analista, 'Sin Analista') as analista,
                        COALESCE(SUM(p.monto_pagado), 0) as total_cobrado,
                        COUNT(p.id) as cantidad_pagos
                    FROM pagos p
                    LEFT JOIN prestamos pr ON (
                        (p.prestamo_id IS NOT NULL AND pr.id = p.prestamo_id)
                        OR (p.prestamo_id IS NULL AND pr.cedula = p.cedula AND pr.estado = 'APROBADO')
                    )
                    WHERE p.activo = TRUE
                      AND p.monto_pagado IS NOT NULL
                      AND p.monto_pagado > 0
                      AND p.fecha_pago >= :fecha_inicio
                      AND p.fecha_pago <= :fecha_fin
                    GROUP BY pr.analista
                    ORDER BY total_cobrado DESC
                    LIMIT 10
                    """
                ).bindparams(
                    fecha_inicio=datetime.combine(date(hoy.year, hoy.month, 1), datetime.min.time()),
                    fecha_fin=datetime.combine(hoy, datetime.max.time()),
                )
            )
            resultados = [
                {"analista": row[0], "total_cobrado": float(row[1]), "cantidad_pagos": int(row[2])} for row in query_cobros
            ]
        except Exception as e:
            logger.warning(f"⚠️ [obtener_cobros_por_analista] Error obteniendo cobros: {e}")
            resultados: list[dict[str, Any]] = []

        analistas_data = []
        for row in resultados:
            analistas_data.append(
                {
                    "analista": row.analista or "Sin Analista",
                    "total_cobrado": float(row.total_cobrado or Decimal("0")),
                    "cantidad_pagos": row.cantidad_pagos or 0,
                }
            )

        return {"analistas": analistas_data}

    except Exception as e:
        logger.error(f"Error obteniendo cobros por analista: {e}", exc_info=True)
        raise HTTPException(status_code=500, detail=f"Error interno: {str(e)}")


@router.get("/evolucion-morosidad")
@cache_result(ttl=300, key_prefix="dashboard")
def obtener_evolucion_morosidad(
    meses: int = Query(6, description="Número de meses a mostrar (últimos N meses)"),
    analista: Optional[str] = Query(None),
    concesionario: Optional[str] = Query(None),
    modelo: Optional[str] = Query(None),
    fecha_inicio: Optional[date] = Query(None),
    fecha_fin: Optional[date] = Query(None),
    db: Session = Depends(get_db),
    current_user: User = Depends(get_current_user),
):
    """
    Evolución de morosidad (últimos N meses) para DashboardCuotas
    ✅ MIGRADO: Ahora consulta tabla oficial dashboard_morosidad_mensual
    ✅ OPTIMIZADO: Usa filtros separados en año y mes para aprovechar índices
    """
    import time

    start_time = time.time()
    hoy = date.today()
    nombres_meses = ["Ene", "Feb", "Mar", "Abr", "May", "Jun", "Jul", "Ago", "Sep", "Oct", "Nov", "Dic"]

    # Calcular fecha inicio (hace N meses) - FUERA del try para que esté disponible en el fallback
    año_inicio = hoy.year
    mes_inicio = hoy.month - meses + 1
    if mes_inicio <= 0:
        año_inicio -= 1
        mes_inicio += 12
    fecha_inicio_query = date(año_inicio, mes_inicio, 1)

    # Intentar usar tabla oficial si existe, sino usar fallback directamente
    morosidad_por_mes = {}
    query_time = 0

    try:
        # Verificar si la tabla existe antes de intentar usarla
        table_exists = db.execute(
            text(
                """
                SELECT EXISTS (
                    SELECT FROM information_schema.tables 
                    WHERE table_schema = 'public' 
                    AND table_name = 'dashboard_morosidad_mensual'
                )
            """
            )
        ).scalar()

        if table_exists:
            # ✅ OPTIMIZACIÓN: Usar filtros separados en año y mes para aprovechar el índice idx_dashboard_morosidad_año_mes
            query = (
                db.query(DashboardMorosidadMensual)
                .filter(
                    or_(
                        and_(DashboardMorosidadMensual.año == año_inicio, DashboardMorosidadMensual.mes >= mes_inicio),
                        and_(DashboardMorosidadMensual.año > año_inicio, DashboardMorosidadMensual.año < hoy.year),
                        and_(DashboardMorosidadMensual.año == hoy.year, DashboardMorosidadMensual.mes <= hoy.month),
                    )
                )
                .order_by(DashboardMorosidadMensual.año, DashboardMorosidadMensual.mes)
            )

            resultados = query.all()
            query_time = int((time.time() - start_time) * 1000)
            logger.info(
                f"📊 [evolucion-morosidad] Query tabla oficial completada en {query_time}ms, {len(resultados)} registros"
            )

            morosidad_por_mes = {(r.año, r.mes): float(r.morosidad_total or Decimal("0")) for r in resultados}
        else:
            # Tabla no existe, usar fallback
            logger.warning("Tabla dashboard_morosidad_mensual no existe, usando fallback")
            raise ValueError("Tabla no existe")

    except (ValueError, Exception) as e:
        # Fallback: Si la tabla oficial no existe o hay error, usar consulta original
        logger.warning(f"Error accediendo tabla oficial: {e}, usando consulta original como fallback")
        try:
            start_fallback = time.time()
            query_sql = text(
                """
                SELECT 
                    EXTRACT(YEAR FROM c.fecha_vencimiento)::int as año,
                    EXTRACT(MONTH FROM c.fecha_vencimiento)::int as mes,
                    COALESCE(SUM(c.monto_cuota), 0) as morosidad
                FROM cuotas c
                INNER JOIN prestamos p ON c.prestamo_id = p.id
                WHERE 
                    p.estado = 'APROBADO'
                    AND c.fecha_vencimiento >= :fecha_inicio
                    AND c.fecha_vencimiento < :fecha_fin_total
                    AND c.estado != 'PAGADO'
                GROUP BY EXTRACT(YEAR FROM c.fecha_vencimiento), EXTRACT(MONTH FROM c.fecha_vencimiento)
                ORDER BY año, mes
            """
            ).bindparams(fecha_inicio=fecha_inicio_query, fecha_fin_total=hoy)
            result = db.execute(query_sql)
            morosidad_por_mes = {(int(row[0]), int(row[1])): float(row[2] or Decimal("0")) for row in result}
            query_time = int((time.time() - start_fallback) * 1000)
            logger.info(
                f"📊 [evolucion-morosidad] Query fallback completada en {query_time}ms, {len(morosidad_por_mes)} registros"
            )
        except Exception as fallback_error:
            logger.error(f"Error en fallback: {fallback_error}", exc_info=True)
            raise HTTPException(status_code=500, detail=f"Error interno: {str(fallback_error)}")

    # Generar datos mensuales (incluyendo meses sin datos) - se ejecuta tanto para tabla oficial como fallback
    start_process = time.time()
    meses_data = []
    current_date = fecha_inicio_query

    while current_date <= hoy:
        año_mes = current_date.year
        num_mes = current_date.month
        morosidad_mes = morosidad_por_mes.get((año_mes, num_mes), 0.0)

        meses_data.append(
            {
                "mes": f"{nombres_meses[num_mes - 1]} {año_mes}",
                "morosidad": morosidad_mes,
            }
        )

        # Avanzar al siguiente mes
        current_date = _obtener_fechas_mes_siguiente(num_mes, año_mes)

    process_time = int((time.time() - start_process) * 1000)
    total_time = int((time.time() - start_time) * 1000)
    logger.info(f"⏱️ [evolucion-morosidad] Tiempo total: {total_time}ms (query: {query_time}ms, process: {process_time}ms)")

    return {"meses": meses_data}


@router.get("/evolucion-pagos")
@cache_result(ttl=300, key_prefix="dashboard")
def obtener_evolucion_pagos(
    meses: int = Query(6, description="Número de meses a mostrar (últimos N meses)"),
    analista: Optional[str] = Query(None),
    concesionario: Optional[str] = Query(None),
    modelo: Optional[str] = Query(None),
    fecha_inicio: Optional[date] = Query(None),
    fecha_fin: Optional[date] = Query(None),
    db: Session = Depends(get_db),
    current_user: User = Depends(get_current_user),
):
    """
    Evolución de pagos (últimos N meses) para DashboardPagos
    ✅ ACTUALIZADO: Consulta tabla pagos (no pagos_staging) con prestamo_id y cedula
    ✅ OPTIMIZADO: Una sola query con GROUP BY en lugar de múltiples queries en loop
    """
    import time

    start_time = time.time()

    try:
        hoy = date.today()
        nombres_meses = ["Ene", "Feb", "Mar", "Abr", "May", "Jun", "Jul", "Ago", "Sep", "Oct", "Nov", "Dic"]

        # Calcular fecha inicio (hace N meses)
        año_inicio = hoy.year
        mes_inicio = hoy.month - meses + 1
        if mes_inicio <= 0:
            año_inicio -= 1
            mes_inicio += 12
        fecha_inicio_query = date(año_inicio, mes_inicio, 1)

        # ✅ OPTIMIZACIÓN: Una sola query con GROUP BY en lugar de múltiples queries en loop
        start_query = time.time()
        fecha_inicio_query_dt = datetime.combine(fecha_inicio_query, datetime.min.time())
        hoy_dt = datetime.combine(hoy, datetime.max.time())

        # ✅ ACTUALIZADO: Usar tabla pagos (no pagos_staging) con prestamo_id y cedula
        try:
            query_pagos = db.execute(
                text(
                    """
                    SELECT 
                        EXTRACT(YEAR FROM fecha_pago)::integer as año,
                        EXTRACT(MONTH FROM fecha_pago)::integer as mes,
                        COUNT(*) as cantidad,
                        COALESCE(SUM(monto_pagado), 0) as monto_total
                    FROM pagos
                    WHERE fecha_pago >= :fecha_inicio
                      AND fecha_pago <= :fecha_fin
                      AND monto_pagado IS NOT NULL
                      AND monto_pagado > 0
                      AND activo = TRUE
                    GROUP BY 
                        EXTRACT(YEAR FROM fecha_pago),
                        EXTRACT(MONTH FROM fecha_pago)
                    ORDER BY año, mes
                    """
                ).bindparams(fecha_inicio=fecha_inicio_query_dt, fecha_fin=hoy_dt)
            )
            resultados = query_pagos.fetchall()
            query_time = int((time.time() - start_query) * 1000)
            logger.info(f"📊 [evolucion-pagos] Query completada en {query_time}ms, {len(resultados)} registros")
        except Exception as e:
            logger.error(f"Error consultando pagos en evolucion-pagos: {e}", exc_info=True)
            try:
                db.rollback()
            except Exception:
                pass
            resultados = []
            query_time = int((time.time() - start_query) * 1000)

        # Crear diccionario de resultados por año-mes para acceso rápido
        # ✅ CORRECCIÓN: Usar acceso por índice en lugar de atributo para compatibilidad con Row
        pagos_por_mes: dict[tuple[int, int], dict[str, Any]] = {}
        for row in resultados:
            año = int(row[0])
            mes = int(row[1])
            pagos_por_mes[(año, mes)] = {
                "cantidad": int(row[2]),
                "monto": float(row[3] or Decimal("0")),
            }

        # Generar datos mensuales (incluir todos los meses en el rango, incluso sin pagos)
        start_process = time.time()
        meses_data = []
        current_date = fecha_inicio_query

        while current_date <= hoy:
            año_mes = current_date.year
            num_mes = current_date.month
            fecha_mes_fin = _obtener_fechas_mes_siguiente(num_mes, año_mes)

            # Obtener datos del mes (o valores por defecto si no hay pagos)
            datos_mes = pagos_por_mes.get((año_mes, num_mes), {"cantidad": 0, "monto": 0.0})

            meses_data.append(
                {
                    "mes": f"{nombres_meses[num_mes - 1]} {año_mes}",
                    "pagos": datos_mes["cantidad"],
                    "monto": datos_mes["monto"],
                }
            )

            # Avanzar al siguiente mes
            current_date = fecha_mes_fin

        process_time = int((time.time() - start_process) * 1000)
        total_time = int((time.time() - start_time) * 1000)
        logger.info(f"⏱️ [evolucion-pagos] Tiempo total: {total_time}ms (query: {query_time}ms, process: {process_time}ms)")

        return {"meses": meses_data}

    except HTTPException:
        raise
    except Exception as e:
        logger.error(f"Error obteniendo evolución de pagos: {e}", exc_info=True)
        try:
            db.rollback()  # ✅ Rollback para restaurar transacción después de error
        except Exception:
            pass
        raise HTTPException(status_code=500, detail=f"Error interno: {str(e)}")


@router.get("/resumen-financiamiento-pagado")
@cache_result(ttl=300, key_prefix="dashboard")  # Cache por 5 minutos
def obtener_resumen_financiamiento_pagado(
    analista: Optional[str] = Query(None),
    concesionario: Optional[str] = Query(None),
    modelo: Optional[str] = Query(None),
    fecha_inicio: Optional[date] = Query(None),
    fecha_fin: Optional[date] = Query(None),
    db: Session = Depends(get_db),
    current_user: User = Depends(get_current_user),
):
    """
    Obtiene el resumen total de financiamiento y pagos para gráfico de barras comparativo.
    Devuelve:
    - total_financiamiento: Suma de todos los total_financiamiento de préstamos aprobados
    - total_pagado: Suma de todos los monto_pagado de la tabla pagos (activos)
    """
    try:
        # 1. Calcular total financiamiento (suma de todos los préstamos aprobados)
        query_financiamiento = db.query(func.sum(Prestamo.total_financiamiento)).filter(Prestamo.estado == "APROBADO")
        query_financiamiento = FiltrosDashboard.aplicar_filtros_prestamo(
            query_financiamiento, analista, concesionario, modelo, fecha_inicio, fecha_fin
        )
        total_financiamiento = float(query_financiamiento.scalar() or Decimal("0"))

        # 2. Calcular total pagado (suma de todos los pagos activos)
        # ✅ Usar tabla pagos (no pagos_staging) con prestamo_id y cedula
        fecha_inicio_dt = None
        fecha_fin_dt = None
        if fecha_inicio:
            fecha_inicio_dt = datetime.combine(fecha_inicio, datetime.min.time())
        if fecha_fin:
            fecha_fin_dt = datetime.combine(fecha_fin, datetime.max.time())

        # Construir filtros de préstamo si existen
        prestamo_conditions = []
        bind_params = {}

        if analista or concesionario or modelo:
            if analista:
                prestamo_conditions.append("(pr.analista = :analista OR pr.producto_financiero = :analista)")
                bind_params["analista"] = analista
            if concesionario:
                prestamo_conditions.append("pr.concesionario = :concesionario")
                bind_params["concesionario"] = concesionario
            if modelo:
                prestamo_conditions.append("(pr.producto = :modelo OR pr.modelo_vehiculo = :modelo)")
                bind_params["modelo"] = modelo

            where_clause = """p.monto_pagado IS NOT NULL
              AND p.monto_pagado > 0
              AND p.activo = TRUE
              AND pr.estado = 'APROBADO'"""

            if fecha_inicio_dt:
                where_clause += " AND p.fecha_pago >= :fecha_inicio"
                bind_params["fecha_inicio"] = fecha_inicio_dt
            if fecha_fin_dt:
                where_clause += " AND p.fecha_pago <= :fecha_fin"
                bind_params["fecha_fin"] = fecha_fin_dt

            if prestamo_conditions:
                where_clause += " AND " + " AND ".join(prestamo_conditions)

            query_pagado_sql = text(
                f"""
                SELECT COALESCE(SUM(p.monto_pagado), 0) as total_pagado
                FROM pagos p
                INNER JOIN prestamos pr ON (
                    (p.prestamo_id IS NOT NULL AND pr.id = p.prestamo_id)
                    OR (p.prestamo_id IS NULL AND pr.cedula = p.cedula AND pr.estado = 'APROBADO')
                )
                WHERE {where_clause}
                """
            ).bindparams(**bind_params)
        else:
            # Sin filtros, query más simple
            where_clause = """monto_pagado IS NOT NULL
              AND monto_pagado > 0
              AND activo = TRUE"""

            if fecha_inicio_dt:
                where_clause += " AND fecha_pago >= :fecha_inicio"
                bind_params["fecha_inicio"] = fecha_inicio_dt
            if fecha_fin_dt:
                where_clause += " AND fecha_pago <= :fecha_fin"
                bind_params["fecha_fin"] = fecha_fin_dt

            query_pagado_sql = text(
                f"""
                SELECT COALESCE(SUM(monto_pagado), 0) as total_pagado
                FROM pagos
                WHERE {where_clause}
                """
            ).bindparams(**bind_params)

        resultado_pagado = db.execute(query_pagado_sql).fetchone()
        total_pagado = float(resultado_pagado[0] or Decimal("0"))

        return {
            "total_financiamiento": total_financiamiento,
            "total_pagado": total_pagado,
        }
    except Exception as e:
        logger.error(f"Error obteniendo resumen financiamiento/pagado: {e}", exc_info=True)
        try:
            db.rollback()
        except Exception:
            pass
        raise HTTPException(status_code=500, detail=f"Error interno: {str(e)}")<|MERGE_RESOLUTION|>--- conflicted
+++ resolved
@@ -3613,13 +3613,8 @@
                 filtros_pagos = [
                     "pr.estado = 'APROBADO'",
                     "EXTRACT(YEAR FROM c.fecha_vencimiento) >= 2024",
-<<<<<<< HEAD
                     "c.total_pagado IS NOT NULL",
                     "c.total_pagado > 0"
-=======
-                    "pc.monto_aplicado IS NOT NULL",
-                    "pc.monto_aplicado > 0",
->>>>>>> b0787611
                 ]
                 bind_params_pagos_filtrado = {}
 
@@ -3670,8 +3665,7 @@
                     INNER JOIN prestamos pr ON c.prestamo_id = pr.id
                     WHERE pr.estado = 'APROBADO'
                       AND EXTRACT(YEAR FROM c.fecha_vencimiento) >= 2024
-                      AND c.total_pagado IS NOT NULL
-                      AND c.total_pagado > 0
+                      AND COALESCE(c.total_pagado, 0) >= 0
                     GROUP BY 
                         EXTRACT(YEAR FROM c.fecha_vencimiento),
                         EXTRACT(MONTH FROM c.fecha_vencimiento)
@@ -3757,9 +3751,7 @@
                 f"Morosidad=${morosidad_mensual:,.2f}"
             )
 
-            # ✅ CÁLCULO CORREGIDO: Morosidad acumulada = Morosidad acumulada anterior + Morosidad mensual
-            # NOTA: La morosidad acumulada solo aumenta, nunca disminuye (incluso si hay sobrepagos)
-            morosidad_acumulada += Decimal(str(morosidad_mensual))
+            # ✅ Morosidad NO es acumulativa, solo mensual
 
             # Calcular acumulado: sumar los nuevos financiamientos del mes
             total_acumulado += Decimal(str(monto_nuevos))
@@ -3774,10 +3766,12 @@
                     "total_acumulado": float(total_acumulado),
                     "monto_cuotas_programadas": monto_cuotas_programadas,
                     "monto_pagado": monto_pagado_mes,
-                    "morosidad": float(morosidad_acumulada),  # ✅ Retornar morosidad acumulada
+                    "morosidad": float(
+                        morosidad_mensual
+                    ),  # ✅ Morosidad mensual (NO acumulativa)
                     "morosidad_mensual": float(
                         morosidad_mensual
-                    ),  # ✅ Agregar morosidad mensual (convertir a float explícitamente)
+                    ),  # ✅ Morosidad mensual (para compatibilidad)
                     "fecha_mes": fecha_mes_inicio.isoformat(),
                 }
             )
