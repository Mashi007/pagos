import logging
from calendar import monthrange
from datetime import date, datetime, timedelta
from decimal import Decimal
from typing import Any, List, Optional

from fastapi import APIRouter, Depends, HTTPException, Query  # type: ignore[import-untyped]
from sqlalchemy import Integer, and_, case, cast, func, or_, text  # type: ignore[import-untyped]
from sqlalchemy.orm import Session  # type: ignore[import-untyped]

from app.api.deps import get_current_user, get_db
from app.core.cache import cache_result
from app.models.amortizacion import Cuota
from app.models.cliente import Cliente
from app.models.dashboard_oficial import (
    DashboardCobranzasMensuales,
    DashboardFinanciamientoMensual,
    DashboardKPIsDiarios,
    DashboardMetricasAcumuladas,
    DashboardMorosidadMensual,
    DashboardMorosidadPorAnalista,
    DashboardPagosMensuales,
    DashboardPrestamosPorConcesionario,
)
from app.models.pago import Pago  # Mantener para operaciones que necesiten tabla pagos

# ✅ ACTUALIZADO: Usar tabla pagos (no pagos_staging) - PagoStaging removido de imports
from app.models.prestamo import Prestamo
from app.models.user import User
from app.utils.filtros_dashboard import FiltrosDashboard

logger = logging.getLogger(__name__)
router = APIRouter()


def _calcular_periodos(periodo: str, hoy: date) -> tuple[date, date]:
    """Calcula fecha_inicio_periodo y fecha_fin_periodo_anterior según el período"""
    if periodo == "mes":
        fecha_inicio_periodo = date(hoy.year, hoy.month, 1)
        fecha_fin_periodo_anterior = fecha_inicio_periodo - timedelta(days=1)
    elif periodo == "semana":
        fecha_inicio_periodo = hoy - timedelta(days=hoy.weekday())
        fecha_fin_periodo_anterior = fecha_inicio_periodo - timedelta(days=1)
    elif periodo == "año":
        fecha_inicio_periodo = date(hoy.year, 1, 1)
        fecha_fin_periodo_anterior = date(hoy.year - 1, 12, 31)
    else:  # dia
        fecha_inicio_periodo = hoy
        fecha_fin_periodo_anterior = hoy - timedelta(days=1)
    return fecha_inicio_periodo, fecha_fin_periodo_anterior


def _calcular_cartera_anterior(
    db: Session,
    periodo: str,
    fecha_fin_periodo_anterior: date,
    analista: Optional[str],
    concesionario: Optional[str],
    modelo: Optional[str],
    cartera_total: Decimal,
) -> float:
    """Calcula la cartera anterior según el período"""
    if periodo == "dia":
        return float(cartera_total)

    # Usar comparación directa con timestamp en lugar de func.date()
    fecha_fin_periodo_anterior_dt = datetime.combine(fecha_fin_periodo_anterior, datetime.max.time())
    cartera_anterior_query = db.query(func.sum(Prestamo.total_financiamiento)).filter(
        Prestamo.estado == "APROBADO",
        Prestamo.fecha_registro <= fecha_fin_periodo_anterior_dt,
    )
    cartera_anterior_query = FiltrosDashboard.aplicar_filtros_prestamo(
        cartera_anterior_query, analista, concesionario, modelo, None, None
    )
    return float(cartera_anterior_query.scalar() or Decimal("0"))


def _calcular_total_cobrado_mes(
    db: Session,
    primer_dia: date,
    ultimo_dia: date,
    analista: Optional[str],
    concesionario: Optional[str],
    modelo: Optional[str],
) -> Decimal:
    """Calcula el total cobrado en un mes"""
    # ✅ ACTUALIZADO: Usar tabla pagos (no pagos_staging) con prestamo_id y cedula
    primer_dia_dt = datetime.combine(primer_dia, datetime.min.time())
    ultimo_dia_dt = datetime.combine(ultimo_dia, datetime.max.time())

    # Construir filtros de préstamo si existen
    prestamo_conditions = []
    bind_params = {"primer_dia": primer_dia_dt, "ultimo_dia": ultimo_dia_dt}

    if analista or concesionario or modelo:
        if analista:
            prestamo_conditions.append("(pr.analista = :analista OR pr.producto_financiero = :analista)")
            bind_params["analista"] = analista
        if concesionario:
            prestamo_conditions.append("pr.concesionario = :concesionario")
            bind_params["concesionario"] = concesionario
        if modelo:
            prestamo_conditions.append("(pr.producto = :modelo OR pr.modelo_vehiculo = :modelo)")
            bind_params["modelo"] = modelo

        # ✅ CORRECCIÓN: Cuando hay filtros, usar INNER JOIN y asegurar que pr.estado = 'APROBADO'
        # Si no hay filtros de préstamo, incluir pagos sin préstamo asociado
        where_clause = """p.fecha_pago >= :primer_dia
          AND p.fecha_pago <= :ultimo_dia
          AND p.monto_pagado IS NOT NULL
          AND p.monto_pagado > 0
          AND p.activo = TRUE
          AND pr.estado = 'APROBADO'"""

        if prestamo_conditions:
            where_clause += " AND " + " AND ".join(prestamo_conditions)

        query_sql = text(
            f"""
            SELECT COALESCE(SUM(p.monto_pagado), 0)
            FROM pagos p
            INNER JOIN prestamos pr ON (
                (p.prestamo_id IS NOT NULL AND pr.id = p.prestamo_id)
                OR (p.prestamo_id IS NULL AND pr.cedula = p.cedula AND pr.estado = 'APROBADO')
            )
            WHERE {where_clause}
            """
        ).bindparams(**bind_params)
    else:
        # Sin filtros, query más simple
        query_sql = text(
            """
            SELECT COALESCE(SUM(monto_pagado), 0)
            FROM pagos
            WHERE fecha_pago >= :primer_dia
              AND fecha_pago <= :ultimo_dia
              AND monto_pagado IS NOT NULL
              AND monto_pagado > 0
              AND activo = TRUE
            """
        ).bindparams(primer_dia=primer_dia_dt, ultimo_dia=ultimo_dia_dt)

    result = db.execute(query_sql)
    return Decimal(str(result.scalar() or 0))


def _calcular_mes_anterior(mes_actual: int, año_actual: int) -> tuple[int, int]:
    """Calcula mes y año anterior"""
    if mes_actual == 1:
        return (12, año_actual - 1)
    return (mes_actual - 1, año_actual)


def _obtener_fechas_mes(mes: int, año: int) -> tuple[date, date]:
    """Obtiene primer y último día de un mes"""
    primer_dia = date(año, mes, 1)
    ultimo_dia = date(año, mes, monthrange(año, mes)[1])
    return primer_dia, ultimo_dia


def _obtener_fechas_mes_siguiente(mes: int, año: int) -> date:
    """Obtiene primer día del mes siguiente"""
    if mes == 12:
        return date(año + 1, 1, 1)
    return date(año, mes + 1, 1)


def _calcular_variacion(valor_actual: float, valor_anterior: float) -> tuple[float, float]:
    """Calcula variación porcentual y absoluta"""
    variacion_absoluta = valor_actual - valor_anterior
    variacion_porcentual = ((valor_actual - valor_anterior) / valor_anterior * 100) if valor_anterior > 0 else 0
    return variacion_porcentual, variacion_absoluta


def _calcular_morosidad(
    db: Session,
    fecha: date,
    analista: Optional[str],
    concesionario: Optional[str],
    modelo: Optional[str],
    fecha_inicio: Optional[date],
    fecha_fin: Optional[date],
) -> float:
    """Calcula morosidad (cuotas vencidas no pagadas) hasta una fecha"""
    query = (
        db.query(func.sum(Cuota.monto_cuota))
        .join(Prestamo, Cuota.prestamo_id == Prestamo.id)
        .filter(
            Prestamo.estado == "APROBADO",
            Cuota.fecha_vencimiento <= fecha,
            Cuota.estado != "PAGADO",
        )
    )
    query = FiltrosDashboard.aplicar_filtros_cuota(query, analista, concesionario, modelo, fecha_inicio, fecha_fin)
    return float(query.scalar() or Decimal("0"))


def _calcular_total_a_cobrar_fecha(
    db: Session,
    fecha: date,
    analista: Optional[str],
    concesionario: Optional[str],
    modelo: Optional[str],
    fecha_inicio: Optional[date],
    fecha_fin: Optional[date],
) -> float:
    """Calcula total a cobrar en una fecha específica"""
    query = (
        db.query(func.sum(Cuota.monto_cuota))
        .join(Prestamo, Cuota.prestamo_id == Prestamo.id)
        .filter(
            Prestamo.estado == "APROBADO",
            Cuota.fecha_vencimiento == fecha,
        )
    )
    query = FiltrosDashboard.aplicar_filtros_cuota(query, analista, concesionario, modelo, fecha_inicio, fecha_fin)
    return float(query.scalar() or Decimal("0"))


def _calcular_dias_mora_cliente(db: Session, cedula: str, hoy: date) -> int:
    """Calcula días de mora máximo para un cliente"""
    # ✅ CORRECCIÓN: En PostgreSQL, date - date ya devuelve integer (días)
    # No usar date_part, usar la resta directamente con parámetros bind
    dias_mora_query = (
        db.query(func.max(text("(:hoy::date - cuotas.fecha_vencimiento::date)")))
        .params(hoy=hoy)
        .join(Prestamo, Cuota.prestamo_id == Prestamo.id)
        .filter(
            Prestamo.cedula == cedula,
            Prestamo.estado == "APROBADO",
            Cuota.fecha_vencimiento < hoy,
            Cuota.estado != "PAGADO",
        )
        .scalar()
    )
    return int(dias_mora_query) if dias_mora_query else 0


def _procesar_distribucion_por_plazo(query_base, total_prestamos: int, total_monto: float) -> list:
    """Procesa distribución por plazo (numero_cuotas)"""
    distribucion_data = []
    query_plazo = (
        query_base.with_entities(
            Prestamo.numero_cuotas.label("plazo"),
            func.count(Prestamo.id).label("cantidad"),
            func.sum(Prestamo.total_financiamiento).label("monto_total"),
        )
        .group_by(Prestamo.numero_cuotas)
        .order_by(Prestamo.numero_cuotas)
    )
    resultados = query_plazo.all()
    for row in resultados:
        cantidad = row.cantidad or 0
        monto_total = float(row.monto_total or Decimal("0"))
        porcentaje_cantidad = (cantidad / total_prestamos * 100) if total_prestamos > 0 else 0
        porcentaje_monto = (monto_total / total_monto * 100) if total_monto > 0 else 0
        distribucion_data.append(
            {
                "categoria": f"{row.plazo} cuotas",
                "cantidad_prestamos": cantidad,
                "monto_total": monto_total,
                "porcentaje_cantidad": round(porcentaje_cantidad, 2),
                "porcentaje_monto": round(porcentaje_monto, 2),
            }
        )
    return distribucion_data


def _procesar_distribucion_por_estado(query_base, total_prestamos: int, total_monto: float) -> list:
    """Procesa distribución por estado"""
    distribucion_data = []
    query_estado = query_base.with_entities(
        Prestamo.estado.label("estado"),
        func.count(Prestamo.id).label("cantidad"),
        func.sum(Prestamo.total_financiamiento).label("monto_total"),
    ).group_by(Prestamo.estado)
    resultados = query_estado.all()
    for row in resultados:
        cantidad = row.cantidad or 0
        monto_total = float(row.monto_total or Decimal("0"))
        porcentaje_cantidad = (cantidad / total_prestamos * 100) if total_prestamos > 0 else 0
        porcentaje_monto = (monto_total / total_monto * 100) if total_monto > 0 else 0
        distribucion_data.append(
            {
                "categoria": row.estado or "Sin Estado",
                "cantidad_prestamos": cantidad,
                "monto_total": monto_total,
                "porcentaje_cantidad": round(porcentaje_cantidad, 2),
                "porcentaje_monto": round(porcentaje_monto, 2),
            }
        )
    return distribucion_data


def _procesar_distribucion_rango_monto_plazo(
    query_base, rangos_monto: list, rangos_plazo: list, total_prestamos: int, total_monto: float
) -> list:
    """Procesa distribución combinada por rango de monto y plazo"""
    distribucion_data = []
    for min_monto, max_monto, cat_monto in rangos_monto:
        for min_plazo, max_plazo, cat_plazo in rangos_plazo:
            query_combinado = query_base.filter(Prestamo.total_financiamiento >= Decimal(str(min_monto)))
            if max_monto:
                query_combinado = query_combinado.filter(Prestamo.total_financiamiento < Decimal(str(max_monto)))
            query_combinado = query_combinado.filter(Prestamo.numero_cuotas >= min_plazo)
            if max_plazo:
                query_combinado = query_combinado.filter(Prestamo.numero_cuotas < max_plazo)
            cantidad = query_combinado.count()
            if cantidad > 0:
                monto_total = float(
                    query_combinado.with_entities(func.sum(Prestamo.total_financiamiento)).scalar() or Decimal("0")
                )
                porcentaje_cantidad = (cantidad / total_prestamos * 100) if total_prestamos > 0 else 0
                porcentaje_monto = (monto_total / total_monto * 100) if total_monto > 0 else 0
                distribucion_data.append(
                    {
                        "categoria": f"{cat_monto} - {cat_plazo}",
                        "cantidad_prestamos": cantidad,
                        "monto_total": monto_total,
                        "porcentaje_cantidad": round(porcentaje_cantidad, 2),
                        "porcentaje_monto": round(porcentaje_monto, 2),
                    }
                )
    return distribucion_data


def _procesar_distribucion_rango_monto(query_base, rangos: list, total_prestamos: int, total_monto: float) -> list:
    """
    Procesa distribución por rango de monto
    ✅ OPTIMIZADO: Una sola query con CASE WHEN en lugar de múltiples queries en loop
    """

    # Construir expresión CASE WHEN para clasificar por rango
    case_conditions = []
    for min_val, max_val, categoria in rangos:
        if max_val is None:
            # Rango sin límite superior (ej: $50,000+)
            case_conditions.append((Prestamo.total_financiamiento >= Decimal(str(min_val)), categoria))
        else:
            # Rango con límites (ej: $20,000 - $50,000)
            case_conditions.append(
                (
                    and_(
                        Prestamo.total_financiamiento >= Decimal(str(min_val)),
                        Prestamo.total_financiamiento < Decimal(str(max_val)),
                    ),
                    categoria,
                )
            )

    # Query única con GROUP BY por rango
    distribucion_query = (
        query_base.with_entities(
            case(*case_conditions, else_="Otro").label("rango"),
            func.count(Prestamo.id).label("cantidad"),
            func.sum(Prestamo.total_financiamiento).label("monto_total"),
        )
        .group_by("rango")
        .all()
    )

    # Crear diccionario de resultados
    distribucion_dict = {
        row.rango: {"cantidad": row.cantidad, "monto_total": float(row.monto_total or Decimal("0"))}
        for row in distribucion_query
    }

    # Construir respuesta manteniendo el orden de los rangos originales
    distribucion_data = []
    for min_val, max_val, categoria in rangos:
        datos = distribucion_dict.get(categoria, {"cantidad": 0, "monto_total": 0.0})
        cantidad = datos["cantidad"]
        monto_total = datos["monto_total"]
        porcentaje_cantidad = (cantidad / total_prestamos * 100) if total_prestamos > 0 else 0
        porcentaje_monto = (monto_total / total_monto * 100) if total_monto > 0 else 0

        distribucion_data.append(
            {
                "categoria": categoria,
                "cantidad_prestamos": cantidad,
                "monto_total": monto_total,
                "porcentaje_cantidad": round(porcentaje_cantidad, 2),
                "porcentaje_monto": round(porcentaje_monto, 2),
            }
        )

    return distribucion_data


def _calcular_rango_fechas_granularidad(
    granularidad: str, hoy: date, dias: Optional[int], fecha_inicio: Optional[date], fecha_fin: Optional[date]
) -> tuple[date, date]:
    """Calcula rango de fechas según granularidad"""
    if granularidad == "mes_actual":
        fecha_inicio_query = date(hoy.year, hoy.month, 1)
        fecha_fin_query = _obtener_fechas_mes_siguiente(hoy.month, hoy.year)
    elif granularidad == "proximos_n_dias":
        fecha_inicio_query = hoy
        fecha_fin_query = hoy + timedelta(days=dias or 30)
    elif granularidad == "hasta_fin_anio":
        fecha_inicio_query = hoy
        fecha_fin_query = date(hoy.year, 12, 31)
    else:  # personalizado
        fecha_inicio_query = fecha_inicio or hoy
        fecha_fin_query = fecha_fin or (hoy + timedelta(days=30))
    return fecha_inicio_query, fecha_fin_query


def _calcular_proyeccion_cuentas_cobrar(datos: List[dict[str, Any]]) -> float:
    """Calcula proyección de cuentas por cobrar usando último valor conocido"""
    ultimo_valor: float = 0.0
    if datos and len(datos) > 0 and "cuentas_por_cobrar" in datos[-1]:
        valor = datos[-1]["cuentas_por_cobrar"]
        if valor is not None and isinstance(valor, (int, float)):
            ultimo_valor = float(valor)
    return ultimo_valor * 1.02 if ultimo_valor > 0 else 0.0  # Crecimiento del 2%


def _calcular_proyeccion_cuotas_dias(datos: List[dict[str, Any]]) -> int:
    """Calcula proyección de cuotas en días usando promedio histórico"""
    if len(datos) > 0:
        valores_historicos = [
            d["cuotas_en_dias"] for d in datos if d.get("cuotas_en_dias") is not None and d["cuotas_en_dias"] > 0
        ]
        return int(sum(valores_historicos) / len(valores_historicos)) if valores_historicos else 0
    return 0


def _calcular_pagos_fecha(
    db: Session,
    fecha: date,
    analista: Optional[str],
    concesionario: Optional[str],
    modelo: Optional[str],
    fecha_inicio: Optional[date],
    fecha_fin: Optional[date],
) -> float:
    """Calcula pagos en una fecha específica"""
    # ✅ ACTUALIZADO: Usar tabla pagos (no pagos_staging) con prestamo_id y cedula
    fecha_dt = datetime.combine(fecha, datetime.min.time())
    fecha_dt_end = datetime.combine(fecha, datetime.max.time())

    # Construir query con filtros opcionales
    if analista or concesionario or modelo:
        prestamo_conditions = []
        bind_params = {"fecha_inicio": fecha_dt, "fecha_fin": fecha_dt_end}

        if analista:
            prestamo_conditions.append("(pr.analista = :analista OR pr.producto_financiero = :analista)")
            bind_params["analista"] = analista
        if concesionario:
            prestamo_conditions.append("pr.concesionario = :concesionario")
            bind_params["concesionario"] = concesionario
        if modelo:
            prestamo_conditions.append("(pr.producto = :modelo OR pr.modelo_vehiculo = :modelo)")
            bind_params["modelo"] = modelo

        where_clause = """p.fecha_pago >= :fecha_inicio
          AND p.fecha_pago <= :fecha_fin
          AND p.monto_pagado IS NOT NULL
          AND p.monto_pagado > 0
          AND p.activo = TRUE
          AND pr.estado = 'APROBADO'"""

        if prestamo_conditions:
            where_clause += " AND " + " AND ".join(prestamo_conditions)

        query_sql = text(
            f"""
            SELECT COALESCE(SUM(p.monto_pagado), 0)
            FROM pagos p
            INNER JOIN prestamos pr ON (
                (p.prestamo_id IS NOT NULL AND pr.id = p.prestamo_id)
                OR (p.prestamo_id IS NULL AND pr.cedula = p.cedula AND pr.estado = 'APROBADO')
            )
            WHERE {where_clause}
            """
        ).bindparams(**bind_params)
    else:
        query_sql = text(
            """
            SELECT COALESCE(SUM(monto_pagado), 0)
            FROM pagos
            WHERE fecha_pago >= :fecha_inicio
              AND fecha_pago <= :fecha_fin
              AND monto_pagado IS NOT NULL
              AND monto_pagado > 0
              AND activo = TRUE
            """
        ).bindparams(fecha_inicio=fecha_dt, fecha_fin=fecha_dt_end)

    result = db.execute(query_sql)
    return float(result.scalar() or Decimal("0"))


def _calcular_tasa_recuperacion(
    db: Session,
    primer_dia: date,
    ultimo_dia: date,
    analista: Optional[str],
    concesionario: Optional[str],
    modelo: Optional[str],
) -> float:
    """Calcula la tasa de recuperación mensual"""
    # Cuotas a cobrar del mes
    cuotas_a_cobrar_query = (
        db.query(func.sum(Cuota.monto_cuota))
        .join(Prestamo, Cuota.prestamo_id == Prestamo.id)
        .filter(
            func.date(Cuota.fecha_vencimiento) >= primer_dia,
            func.date(Cuota.fecha_vencimiento) <= ultimo_dia,
            Prestamo.estado == "APROBADO",
        )
    )
    cuotas_a_cobrar_query = FiltrosDashboard.aplicar_filtros_cuota(
        cuotas_a_cobrar_query, analista, concesionario, modelo, None, None
    )

    # Cuotas pagadas del mes
    cuotas_pagadas_query = (
        db.query(func.count(Cuota.id))
        .join(Prestamo, Cuota.prestamo_id == Prestamo.id)
        .filter(
            Cuota.estado == "PAGADO",
            Cuota.fecha_pago.isnot(None),
            func.date(Cuota.fecha_pago) >= primer_dia,
            func.date(Cuota.fecha_pago) <= ultimo_dia,
            Prestamo.estado == "APROBADO",
        )
    )
    cuotas_pagadas_query = FiltrosDashboard.aplicar_filtros_cuota(
        cuotas_pagadas_query, analista, concesionario, modelo, None, None
    )
    cuotas_pagadas = cuotas_pagadas_query.scalar() or 0

    # Total cuotas planificadas
    total_cuotas_query = (
        db.query(func.count(Cuota.id))
        .join(Prestamo, Cuota.prestamo_id == Prestamo.id)
        .filter(
            func.date(Cuota.fecha_vencimiento) >= primer_dia,
            func.date(Cuota.fecha_vencimiento) <= ultimo_dia,
            Prestamo.estado == "APROBADO",
        )
    )
    total_cuotas_query = FiltrosDashboard.aplicar_filtros_cuota(
        total_cuotas_query, analista, concesionario, modelo, None, None
    )
    total_cuotas = total_cuotas_query.scalar() or 0

    return (cuotas_pagadas / total_cuotas * 100) if total_cuotas > 0 else 0


def _normalizar_valor(valor: Optional[str]) -> Optional[str]:
    """Normaliza un valor: trim, validar no vacío"""
    if not valor:
        return None
    valor_limpio = str(valor).strip()
    return valor_limpio if valor_limpio else None


def _obtener_valores_unicos(query_result) -> set:
    """Extrae valores únicos normalizados de una query"""
    valores = set()
    for item in query_result:
        valor = item[0] if isinstance(item, tuple) else item
        valor_limpio = _normalizar_valor(valor)
        if valor_limpio:
            valores.add(valor_limpio)
    return valores


def _obtener_valores_distintos_de_columna(db: Session, columna, default: Optional[set] = None) -> set:
    """Obtiene valores distintos de una columna con manejo de excepciones"""
    if default is None:
        default = set()
    try:
        query = db.query(func.distinct(columna)).filter(columna.isnot(None), columna != "").all()
        return _obtener_valores_unicos(query)
    except Exception:
        return default


@router.get("/opciones-filtros")
@cache_result(ttl=600, key_prefix="dashboard")  # Cache por 10 minutos (cambia poco)
def obtener_opciones_filtros(
    db: Session = Depends(get_db),
    current_user: User = Depends(get_current_user),
):
    """Obtener opciones disponibles para filtros del dashboard - Sin duplicados"""
    try:
        # Optimizar: usar una sola query con UNION para obtener todos los valores únicos
        # text ya está importado al inicio del archivo

        # Query optimizada: obtener todos los valores únicos en una sola consulta
        query_sql = text(
            """
            SELECT DISTINCT valor FROM (
                SELECT DISTINCT analista::text as valor FROM prestamos WHERE analista IS NOT NULL AND analista != ''
                UNION
                SELECT DISTINCT producto_financiero::text as valor FROM prestamos WHERE producto_financiero IS NOT NULL AND producto_financiero != ''
                UNION
                SELECT DISTINCT concesionario::text as valor FROM prestamos WHERE concesionario IS NOT NULL AND concesionario != ''
                UNION
                SELECT DISTINCT producto::text as valor FROM prestamos WHERE producto IS NOT NULL AND producto != ''
                UNION
                SELECT DISTINCT modelo_vehiculo::text as valor FROM prestamos WHERE modelo_vehiculo IS NOT NULL AND modelo_vehiculo != ''
            ) AS all_values
            WHERE valor IS NOT NULL AND valor != ''
            ORDER BY valor
        """
        )

        # Separar en categorías (aproximado, ya que no podemos distinguir el origen)
        # Nota: query_sql se ejecuta pero no se usa el resultado directamente
        # Usar queries separadas optimizadas para categorías específicas
        analistas_set = _obtener_valores_distintos_de_columna(db, Prestamo.analista)
        productos_set = _obtener_valores_distintos_de_columna(db, Prestamo.producto_financiero)
        analistas_final = sorted(analistas_set | productos_set)

        concesionarios_set = _obtener_valores_distintos_de_columna(db, Prestamo.concesionario)
        concesionarios_final = sorted(concesionarios_set)

        modelos_producto_set = _obtener_valores_distintos_de_columna(db, Prestamo.producto)
        modelos_vehiculo_set = _obtener_valores_distintos_de_columna(db, Prestamo.modelo_vehiculo)
        modelos_final = sorted(modelos_producto_set | modelos_vehiculo_set)

        return {
            "analistas": analistas_final,
            "concesionarios": concesionarios_final,
            "modelos": modelos_final,
        }
    except Exception as e:
        logger.error(f"Error obteniendo opciones de filtros: {e}", exc_info=True)
        return {"analistas": [], "concesionarios": [], "modelos": []}


def _validar_acceso_admin(current_user: User) -> None:
    """Valida acceso admin de forma tolerante"""
    try:
        es_admin = getattr(current_user, "is_admin", None)
    except Exception:
        es_admin = None
    if es_admin is False:
        raise HTTPException(status_code=403, detail="Acceso denegado. Solo administradores.")


def _normalizar_dias(dias: Optional[int]) -> int:
    """Normaliza parámetro días"""
    try:
        dias_norm = int(dias or 30)
    except Exception:
        dias_norm = 30
    return max(dias_norm, 30) if dias_norm <= 0 else dias_norm


def _calcular_total_a_cobrar(
    db: Session, fecha_dia: date, analista: Optional[str], concesionario: Optional[str], modelo: Optional[str]
) -> float:
    """Calcula total a cobrar para una fecha específica"""
    try:
        cuotas_dia_query = (
            db.query(func.sum(Cuota.monto_cuota))
            .join(Prestamo, Cuota.prestamo_id == Prestamo.id)
            .filter(Cuota.fecha_vencimiento == fecha_dia, Prestamo.estado == "APROBADO")
        )
        cuotas_dia_query = FiltrosDashboard.aplicar_filtros_cuota(
            cuotas_dia_query, analista, concesionario, modelo, None, None
        )
        return float(cuotas_dia_query.scalar() or Decimal("0"))
    except Exception:
        logger.error(
            "Error en query total_a_cobrar",
            extra={"fecha": fecha_dia.isoformat(), "analista": analista, "concesionario": concesionario, "modelo": modelo},
            exc_info=True,
        )
        return 0.0


def _calcular_total_cobrado(
    db: Session, fecha_dia: date, analista: Optional[str], concesionario: Optional[str], modelo: Optional[str]
) -> float:
    """Calcula total cobrado para una fecha específica"""
    try:
        # ✅ ACTUALIZADO: Usar tabla pagos (no pagos_staging) con prestamo_id y cedula
        fecha_dt = datetime.combine(fecha_dia, datetime.min.time())
        fecha_dt_end = datetime.combine(fecha_dia, datetime.max.time())

        # Construir query con filtros opcionales
        if analista or concesionario or modelo:
            prestamo_conditions = []
            bind_params = {"fecha_inicio": fecha_dt, "fecha_fin": fecha_dt_end}

            if analista:
                prestamo_conditions.append("(pr.analista = :analista OR pr.producto_financiero = :analista)")
                bind_params["analista"] = analista
            if concesionario:
                prestamo_conditions.append("pr.concesionario = :concesionario")
                bind_params["concesionario"] = concesionario
            if modelo:
                prestamo_conditions.append("(pr.producto = :modelo OR pr.modelo_vehiculo = :modelo)")
                bind_params["modelo"] = modelo

            where_clause = """p.fecha_pago >= :fecha_inicio
              AND p.fecha_pago <= :fecha_fin
              AND p.monto_pagado IS NOT NULL
              AND p.monto_pagado > 0
              AND p.activo = TRUE
              AND pr.estado = 'APROBADO'"""

            if prestamo_conditions:
                where_clause += " AND " + " AND ".join(prestamo_conditions)

            query_sql = text(
                f"""
                SELECT COALESCE(SUM(p.monto_pagado), 0)
                FROM pagos p
                INNER JOIN prestamos pr ON (
                    (p.prestamo_id IS NOT NULL AND pr.id = p.prestamo_id)
                    OR (p.prestamo_id IS NULL AND pr.cedula = p.cedula AND pr.estado = 'APROBADO')
                )
                WHERE {where_clause}
                """
            ).bindparams(**bind_params)
        else:
            query_sql = text(
                """
                SELECT COALESCE(SUM(monto_pagado), 0)
                FROM pagos
                WHERE fecha_pago >= :fecha_inicio
                  AND fecha_pago <= :fecha_fin
                  AND monto_pagado IS NOT NULL
                  AND monto_pagado > 0
                  AND activo = TRUE
                """
            ).bindparams(fecha_inicio=fecha_dt, fecha_fin=fecha_dt_end)

        result = db.execute(query_sql)
        return float(result.scalar() or Decimal("0"))
    except Exception:
        logger.error(
            "Error en query total_cobrado",
            extra={"fecha": fecha_dia.isoformat(), "analista": analista, "concesionario": concesionario, "modelo": modelo},
            exc_info=True,
        )
        return 0.0


def _generar_lista_fechas(fecha_inicio: date, fecha_fin: date) -> List[date]:
    """Genera lista de fechas entre inicio y fin"""
    fechas = []
    current_date = fecha_inicio
    while current_date <= fecha_fin:
        fechas.append(current_date)
        current_date += timedelta(days=1)
    return fechas


@router.get("/cobros-diarios")
def obtener_cobros_diarios(
    dias: Optional[int] = Query(30, description="Número de días a mostrar"),
    analista: Optional[str] = Query(None, description="Filtrar por analista"),
    concesionario: Optional[str] = Query(None, description="Filtrar por concesionario"),
    modelo: Optional[str] = Query(None, description="Filtrar por modelo"),
    fecha_inicio: Optional[date] = Query(None, description="Fecha inicio"),
    fecha_fin: Optional[date] = Query(None, description="Fecha fin"),
    db: Session = Depends(get_db),
    current_user: User = Depends(get_current_user),
):
    """Obtener total a cobrar y total cobrado por día"""
    try:
        _validar_acceso_admin(current_user)

        dias_norm = _normalizar_dias(dias)
        hoy = date.today()

        fecha_inicio_query = fecha_inicio if fecha_inicio else hoy - timedelta(days=dias_norm)
        fecha_fin_query = fecha_fin if fecha_fin else hoy

        fechas = _generar_lista_fechas(fecha_inicio_query, fecha_fin_query)

        datos_diarios = []
        for fecha_dia in fechas:
            total_a_cobrar = _calcular_total_a_cobrar(db, fecha_dia, analista, concesionario, modelo)
            total_cobrado = _calcular_total_cobrado(db, fecha_dia, analista, concesionario, modelo)

            datos_diarios.append(
                {
                    "fecha": fecha_dia.isoformat(),
                    "dia": fecha_dia.strftime("%d/%m"),
                    "dia_semana": fecha_dia.strftime("%a"),
                    "total_a_cobrar": total_a_cobrar,
                    "total_cobrado": total_cobrado,
                }
            )

        return {"datos": datos_diarios}

    except HTTPException:
        raise
    except Exception as e:
        logger.error(f"Error obteniendo cobros diarios: {e}", exc_info=True)
        raise HTTPException(status_code=500, detail=f"Error interno: {str(e)}")


# DEPRECATED: Usar FiltrosDashboard desde app.utils.filtros_dashboard
# Estas funciones se mantienen por compatibilidad pero se recomienda usar la clase centralizada
def aplicar_filtros_prestamo(
    query,
    analista: Optional[str] = None,
    concesionario: Optional[str] = None,
    modelo: Optional[str] = None,
    fecha_inicio: Optional[date] = None,
    fecha_fin: Optional[date] = None,
):
    """Aplica filtros comunes a queries de préstamos - DEPRECATED: Usar FiltrosDashboard"""
    return FiltrosDashboard.aplicar_filtros_prestamo(query, analista, concesionario, modelo, fecha_inicio, fecha_fin)


def aplicar_filtros_pago(
    query,
    analista: Optional[str] = None,
    concesionario: Optional[str] = None,
    modelo: Optional[str] = None,
    fecha_inicio: Optional[date] = None,
    fecha_fin: Optional[date] = None,
):
    """Aplica filtros comunes a queries de pagos - DEPRECATED: Usar FiltrosDashboard"""
    return FiltrosDashboard.aplicar_filtros_pago(query, analista, concesionario, modelo, fecha_inicio, fecha_fin)


@router.get("/admin")
@cache_result(ttl=300, key_prefix="dashboard")  # Cache por 5 minutos
def dashboard_administrador(
    periodo: Optional[str] = Query("mes", description="Periodo: dia, semana, mes, año"),
    analista: Optional[str] = Query(None, description="Filtrar por analista"),
    concesionario: Optional[str] = Query(None, description="Filtrar por concesionario"),
    modelo: Optional[str] = Query(None, description="Filtrar por modelo de vehículo"),
    fecha_inicio: Optional[date] = Query(None, description="Fecha inicio del rango"),
    fecha_fin: Optional[date] = Query(None, description="Fecha fin del rango"),
    consolidado: Optional[bool] = Query(False, description="Agrupar datos consolidados"),
    db: Session = Depends(get_db),
    current_user: User = Depends(get_current_user),
):
    """
    Dashboard para administradores con datos reales de la base de datos
    Soporta filtros: analista, concesionario, modelo, rango de fechas
    ✅ OPTIMIZADO: Reducción de queries y mejor uso de índices
    """
    import time

    start_total = time.time()
    try:
        if not current_user.is_admin:
            raise HTTPException(status_code=403, detail="Acceso denegado. Solo administradores.")

        hoy = date.today()
        logger.info(
            f"📊 [dashboard/admin] Iniciando cálculo - período={periodo}, filtros: analista={analista}, concesionario={concesionario}, modelo={modelo}"
        )

        # Aplicar filtros base a queries de préstamos (usando clase centralizada)
        # Prestamo NO tiene campo 'activo', usar estado == "APROBADO"
        base_prestamo_query = db.query(Prestamo).filter(Prestamo.estado == "APROBADO")
        base_prestamo_query = FiltrosDashboard.aplicar_filtros_prestamo(
            base_prestamo_query,
            analista,
            concesionario,
            modelo,
            fecha_inicio,
            fecha_fin,
        )

        # 1. CARTERA TOTAL - Suma de todos los préstamos activos
        cartera_total = base_prestamo_query.with_entities(func.sum(Prestamo.total_financiamiento)).scalar() or Decimal("0")

        # 2. CARTERA VENCIDA - Monto de préstamos con cuotas vencidas (no pagadas)
        # ✅ Usar select_from para evitar ambigüedad en JOIN
        cartera_vencida_query = (
            db.query(func.sum(Cuota.monto_cuota))
            .select_from(Cuota)
            .join(Prestamo, Cuota.prestamo_id == Prestamo.id)
            .filter(
                and_(
                    Cuota.fecha_vencimiento < hoy,
                    Cuota.estado != "PAGADO",
                    Prestamo.estado == "APROBADO",
                )
            )
        )
        cartera_vencida_query = FiltrosDashboard.aplicar_filtros_cuota(
            cartera_vencida_query,
            analista,
            concesionario,
            modelo,
            fecha_inicio,
            fecha_fin,
        )
        cartera_vencida = cartera_vencida_query.scalar() or Decimal("0")

        # 3. CARTERA AL DÍA - Cartera total menos cartera vencida
        cartera_al_dia = cartera_total - cartera_vencida

        # 4. PORCENTAJE DE MORA
        porcentaje_mora = (float(cartera_vencida) / float(cartera_total) * 100) if cartera_total > 0 else 0

        # 5. PAGOS DE HOY (con filtros)
        # ✅ ACTUALIZADO: Usar tabla pagos (no pagos_staging) con prestamo_id y cedula
        # text ya está importado al inicio del archivo

        hoy_dt = datetime.combine(hoy, datetime.min.time())
        hoy_dt_end = datetime.combine(hoy, datetime.max.time())

        # ✅ ACTUALIZADO: Usar tabla pagos (no pagos_staging) con prestamo_id y cedula
        pagos_hoy_query = db.execute(
            text("SELECT COUNT(*) FROM pagos WHERE fecha_pago >= :inicio AND fecha_pago <= :fin AND activo = TRUE").bindparams(
                inicio=hoy_dt, fin=hoy_dt_end
            )
        )
        pagos_hoy = pagos_hoy_query.scalar() or 0

        monto_pagos_hoy_query = db.execute(
            text(
                "SELECT COALESCE(SUM(monto_pagado), 0) FROM pagos WHERE fecha_pago >= :inicio AND fecha_pago <= :fin AND monto_pagado IS NOT NULL AND monto_pagado > 0 AND activo = TRUE"
            ).bindparams(inicio=hoy_dt, fin=hoy_dt_end)
        )
        monto_pagos_hoy = Decimal(str(monto_pagos_hoy_query.scalar() or 0))

        # ⚠️ Filtros por analista/concesionario/modelo no aplicados aquí (requeriría JOIN con prestamos)
        # if analista or concesionario or modelo:
        #     # No disponible sin prestamo_id

        # ⚠️ Filtros ya aplicados arriba con SQL directo, valores ya calculados

        # 6. CLIENTES ACTIVOS - Clientes con préstamos activos
        clientes_activos = base_prestamo_query.with_entities(func.count(func.distinct(Prestamo.cedula))).scalar() or 0

        # 7. CLIENTES EN MORA - Clientes con cuotas vencidas
        # ✅ Usar select_from con Cuota como base y JOIN explícito
        clientes_mora_query = (
            db.query(func.count(func.distinct(Prestamo.cedula)))
            .select_from(Cuota)
            .join(Prestamo, Cuota.prestamo_id == Prestamo.id)
            .filter(
                and_(
                    Cuota.fecha_vencimiento < hoy,
                    Cuota.estado != "PAGADO",
                    Prestamo.estado == "APROBADO",
                )
            )
        )
        # Aplicar filtros solo si se proporcionan (evitar errores si no hay filtros)
        if analista or concesionario or modelo or fecha_inicio or fecha_fin:
            clientes_mora_query = FiltrosDashboard.aplicar_filtros_cuota(
                clientes_mora_query,
                analista,
                concesionario,
                modelo,
                fecha_inicio,
                fecha_fin,
            )
        clientes_en_mora = clientes_mora_query.scalar() or 0

        # 8. PRÉSTAMOS ACTIVOS (calculado pero no usado actualmente en respuesta)
        # prestamos_activos = (
        #     base_prestamo_query.with_entities(func.count(Prestamo.id)).scalar() or 0
        # )

        # 9. PRÉSTAMOS PAGADOS (calculado pero no usado actualmente en respuesta)
        # prestamos_pagados = (
        #     db.query(func.count(Prestamo.id))
        #     .filter(Prestamo.estado == "PAGADO")
        #     .scalar()
        #     or 0
        # )

        # 10. PRÉSTAMOS VENCIDOS (calculado pero no usado actualmente en respuesta)
        # prestamos_vencidos = (
        #     db.query(func.count(func.distinct(Prestamo.id)))
        #     .join(Cuota, Cuota.prestamo_id == Prestamo.id)
        #     .filter(
        #         and_(
        #             Cuota.fecha_vencimiento < hoy,
        #             Cuota.estado != "PAGADO",
        #             Prestamo.activo.is_(True),
        #         )
        #     )
        #     .scalar()
        #     or 0
        # )

        # 11. TOTAL PAGADO (histórico o con filtros)
        # ✅ ACTUALIZADO: Usar tabla pagos (no pagos_staging) con prestamo_id y cedula
        # Nota: Esta query está comentada porque no se usa en la respuesta actual
        # query_sql = "SELECT COALESCE(SUM(monto_pagado), 0) FROM pagos WHERE monto_pagado IS NOT NULL AND monto_pagado > 0 AND activo = TRUE"
        # params = {}

        # Aplicar filtros de fecha si existen
        # if fecha_inicio:
        #     query_sql += " AND fecha_pago >= :fecha_inicio"
        #     params["fecha_inicio"] = datetime.combine(fecha_inicio, datetime.min.time())
        # if fecha_fin:
        #     query_sql += " AND fecha_pago <= :fecha_fin"
        #     params["fecha_fin"] = datetime.combine(fecha_fin, datetime.max.time())

        # ⚠️ Filtros por analista/concesionario/modelo requerirían JOIN con prestamos

        # total_cobrado_query = db.execute(text(query_sql).bindparams(**params))
        # total_cobrado se calcula pero no se usa en la respuesta actual
        # total_cobrado = total_cobrado_query.scalar() or Decimal("0")

        # 12. CUOTAS PAGADAS TOTALES
        cuotas_pagadas_query = (
            db.query(func.count(Cuota.id))
            .select_from(Cuota)
            .join(Prestamo, Cuota.prestamo_id == Prestamo.id)
            .filter(Cuota.estado == "PAGADO", Prestamo.estado == "APROBADO")
        )
        # 13. CUOTAS PENDIENTES
        cuotas_pendientes_query = (
            db.query(func.count(Cuota.id))
            .select_from(Cuota)
            .join(Prestamo, Cuota.prestamo_id == Prestamo.id)
            .filter(Cuota.estado == "PENDIENTE", Prestamo.estado == "APROBADO")
        )
        # 14. CUOTAS ATRASADAS
        cuotas_atrasadas_query = (
            db.query(func.count(Cuota.id))
            .select_from(Cuota)
            .join(Prestamo, Cuota.prestamo_id == Prestamo.id)
            .filter(
                and_(
                    Cuota.estado == "ATRASADO",
                    Cuota.fecha_vencimiento < hoy,
                    Prestamo.estado == "APROBADO",
                )
            )
        )

        # ✅ Aplicar filtros usando clase centralizada (automático para todas las cuotas)
        cuotas_pagadas_query = FiltrosDashboard.aplicar_filtros_cuota(
            cuotas_pagadas_query,
            analista,
            concesionario,
            modelo,
            fecha_inicio,
            fecha_fin,
        )
        cuotas_pendientes_query = FiltrosDashboard.aplicar_filtros_cuota(
            cuotas_pendientes_query,
            analista,
            concesionario,
            modelo,
            fecha_inicio,
            fecha_fin,
        )
        cuotas_atrasadas_query = FiltrosDashboard.aplicar_filtros_cuota(
            cuotas_atrasadas_query,
            analista,
            concesionario,
            modelo,
            fecha_inicio,
            fecha_fin,
        )

        # Variables calculadas pero no usadas actualmente en la respuesta
        # cuotas_pagadas = cuotas_pagadas_query.scalar() or 0
        # cuotas_pendientes = cuotas_pendientes_query.scalar() or 0
        # cuotas_atrasadas = cuotas_atrasadas_query.scalar() or 0

        # 15. CÁLCULO DE PERÍODOS ANTERIORES
        try:
            fecha_inicio_periodo, fecha_fin_periodo_anterior = _calcular_periodos(periodo, hoy)

            # Cartera anterior - Calcular desde BD histórica
            cartera_anterior_val = _calcular_cartera_anterior(
                db, periodo, fecha_fin_periodo_anterior, analista, concesionario, modelo, cartera_total
            )
        except Exception as e:
            logger.warning(f"Error calculando períodos anteriores: {e}")
            try:
                db.rollback()
            except Exception:
                pass
            cartera_anterior_val = float(cartera_total)

        # 16. TOTAL COBRADO EN EL MES ACTUAL - SOLO PAGOS CONCILIADOS
        año_actual = hoy.year
        mes_actual = hoy.month
        primer_dia_mes = date(año_actual, mes_actual, 1)
        ultimo_dia_mes = date(año_actual, mes_actual, monthrange(año_actual, mes_actual)[1])

        try:
            total_cobrado_periodo = _calcular_total_cobrado_mes(
                db, primer_dia_mes, ultimo_dia_mes, analista, concesionario, modelo
            )
        except Exception as e:
            logger.warning(f"Error calculando total cobrado período: {e}")
            try:
                db.rollback()
            except Exception:
                pass
            total_cobrado_periodo = Decimal("0")

        # Total cobrado mes anterior
        try:
        mes_anterior, año_anterior = _calcular_mes_anterior(mes_actual, año_actual)
        primer_dia_mes_anterior, ultimo_dia_mes_anterior = _obtener_fechas_mes(mes_anterior, año_anterior)

        total_cobrado_anterior = _calcular_total_cobrado_mes(
            db, primer_dia_mes_anterior, ultimo_dia_mes_anterior, analista, concesionario, modelo
        )
        except Exception as e:
            logger.warning(f"Error calculando total cobrado anterior: {e}")
            try:
                db.rollback()
            except Exception:
                pass
            total_cobrado_anterior = Decimal("0")

        # 17. TASA DE RECUPERACIÓN MENSUAL
        try:
            tasa_recuperacion = _calcular_tasa_recuperacion(
                db, primer_dia_mes, ultimo_dia_mes, analista, concesionario, modelo
            )
        except Exception as e:
            logger.warning(f"Error calculando tasa recuperación: {e}")
            try:
                db.rollback()
            except Exception:
                pass
            tasa_recuperacion = 0.0

        # Tasa recuperación mes anterior
        try:
        tasa_recuperacion_anterior = _calcular_tasa_recuperacion(
            db, primer_dia_mes_anterior, ultimo_dia_mes_anterior, analista, concesionario, modelo
        )
        except Exception as e:
            logger.warning(f"Error calculando tasa recuperación anterior: {e}")
            try:
                db.rollback()
            except Exception:
                pass
            tasa_recuperacion_anterior = 0.0

        # 18. PROMEDIO DÍAS DE MORA
        # Calcular desde cuotas vencidas en lugar de usar campo inexistente
        # ✅ CORRECCIÓN: En PostgreSQL, date - date ya devuelve integer (días)
        # Usar SQL directo con bindparams para seguridad
        try:
            promedio_dias_mora_query = db.execute(
                text(
                    """
                    SELECT COALESCE(AVG((:hoy::date - fecha_vencimiento::date)), 0)
                    FROM cuotas c
                    INNER JOIN prestamos p ON c.prestamo_id = p.id
                    WHERE c.fecha_vencimiento < :hoy
                      AND c.estado != 'PAGADO'
                      AND p.estado = 'APROBADO'
                """
                ).bindparams(hoy=hoy)
            )
            promedio_dias_mora = float(promedio_dias_mora_query.scalar() or 0.0)
        except Exception as e:
            logger.warning(f"Error calculando promedio días de mora: {e}")
            promedio_dias_mora = 0.0

        # 19. PORCENTAJE CUMPLIMIENTO (clientes al día / total clientes)
        porcentaje_cumplimiento = (
            ((clientes_activos - clientes_en_mora) / clientes_activos * 100) if clientes_activos > 0 else 0
        )

        # 20. TICKET PROMEDIO (promedio de préstamos)
        ticket_promedio = float(cartera_total / clientes_activos) if clientes_activos > 0 else 0

        # 21. EVOLUCIÓN MENSUAL (últimos 6 meses)
        # ✅ OPTIMIZACIÓN: Combinar múltiples queries en una sola consulta con GROUP BY
        start_evolucion = time.time()
        evolucion_mensual = []
        nombres_meses = [
            "Ene",
            "Feb",
            "Mar",
            "Abr",
            "May",
            "Jun",
            "Jul",
            "Ago",
            "Sep",
            "Oct",
            "Nov",
            "Dic",
        ]
        try:
            # Calcular rango de meses (últimos 7 meses)
            meses_rango = []
            for i in range(6, -1, -1):
                mes_fecha = hoy - timedelta(days=30 * i)
                mes_inicio = date(mes_fecha.year, mes_fecha.month, 1)
                if mes_fecha.month == 12:
                    mes_fin = date(mes_fecha.year + 1, 1, 1) - timedelta(days=1)
                else:
                    mes_fin = date(mes_fecha.year, mes_fecha.month + 1, 1) - timedelta(days=1)
                meses_rango.append(
                    {
                        "fecha": mes_fecha,
                        "inicio": mes_inicio,
                        "fin": mes_fin,
                        "inicio_dt": datetime.combine(mes_inicio, datetime.min.time()),
                        "fin_dt": datetime.combine(mes_fin, datetime.max.time()),
                    }
                )

            # ✅ OPTIMIZACIÓN: Una sola query para obtener todos los pagos del rango
            fecha_primera = meses_rango[0]["inicio_dt"]
            fecha_ultima = meses_rango[-1]["fin_dt"]
            # ✅ ACTUALIZADO: Usar tabla pagos (no pagos_staging) con prestamo_id y cedula
            pagos_evolucion_query = db.execute(
                text(
                    """
                    SELECT 
                        EXTRACT(YEAR FROM fecha_pago)::integer as año,
                        EXTRACT(MONTH FROM fecha_pago)::integer as mes,
                        COALESCE(SUM(monto_pagado), 0) as monto_total
                    FROM pagos
                    WHERE fecha_pago >= :fecha_inicio
                      AND fecha_pago <= :fecha_fin
                      AND monto_pagado IS NOT NULL
                      AND monto_pagado > 0
                      AND activo = TRUE
                    GROUP BY EXTRACT(YEAR FROM fecha_pago), EXTRACT(MONTH FROM fecha_pago)
                    ORDER BY año, mes
                """
                ).bindparams(fecha_inicio=fecha_primera, fecha_fin=fecha_ultima)
            )
            pagos_por_mes = {(int(row[0]), int(row[1])): Decimal(str(row[2] or 0)) for row in pagos_evolucion_query}

            # ✅ OPTIMIZACIÓN: Una sola query para obtener cuotas vencidas por mes
            cuotas_vencidas_query = db.execute(
                text(
                    """
                    SELECT 
                        EXTRACT(YEAR FROM c.fecha_vencimiento)::integer as año,
                        EXTRACT(MONTH FROM c.fecha_vencimiento)::integer as mes,
                        COUNT(*) as cantidad_vencidas
                    FROM cuotas c
                    INNER JOIN prestamos p ON c.prestamo_id = p.id
                    WHERE p.estado = 'APROBADO'
                      AND c.estado != 'PAGADO'
                      AND c.fecha_vencimiento >= :fecha_inicio
                      AND c.fecha_vencimiento <= :fecha_fin
                    GROUP BY EXTRACT(YEAR FROM c.fecha_vencimiento), EXTRACT(MONTH FROM c.fecha_vencimiento)
                    ORDER BY año, mes
                """
                ).bindparams(fecha_inicio=meses_rango[0]["inicio"], fecha_fin=meses_rango[-1]["fin"])
            )
            cuotas_vencidas_por_mes = {(int(row[0]), int(row[1])): int(row[2] or 0) for row in cuotas_vencidas_query}

            # ✅ OPTIMIZACIÓN: Una sola query para obtener cuotas pagadas por mes
            cuotas_pagadas_query = db.execute(
                text(
                    """
                    SELECT 
                        EXTRACT(YEAR FROM DATE(c.fecha_pago))::integer as año,
                        EXTRACT(MONTH FROM DATE(c.fecha_pago))::integer as mes,
                        COUNT(*) as cantidad_pagadas
                    FROM cuotas c
                    INNER JOIN prestamos p ON c.prestamo_id = p.id
                    WHERE p.estado = 'APROBADO'
                      AND c.estado = 'PAGADO'
                      AND c.fecha_pago IS NOT NULL
                      AND DATE(c.fecha_pago) >= :fecha_inicio
                      AND DATE(c.fecha_pago) <= :fecha_fin
                    GROUP BY EXTRACT(YEAR FROM DATE(c.fecha_pago)), EXTRACT(MONTH FROM DATE(c.fecha_pago))
                    ORDER BY año, mes
                """
                ).bindparams(fecha_inicio=meses_rango[0]["inicio"], fecha_fin=meses_rango[-1]["fin"])
            )
            cuotas_pagadas_por_mes = {(int(row[0]), int(row[1])): int(row[2] or 0) for row in cuotas_pagadas_query}

            # ✅ OPTIMIZACIÓN: Calcular cartera acumulada para todos los meses en una sola query
            # Usar una query con CASE WHEN para calcular cartera acumulada por mes
            fecha_ultima = meses_rango[-1]["fin_dt"]
            cartera_por_mes_query = db.execute(
                text(
                    """
                    SELECT 
                        EXTRACT(YEAR FROM fecha_registro)::integer as año,
                        EXTRACT(MONTH FROM fecha_registro)::integer as mes,
                        SUM(total_financiamiento) as monto_mes
                    FROM prestamos
                    WHERE estado = 'APROBADO'
                      AND fecha_registro <= :fecha_fin
                    GROUP BY EXTRACT(YEAR FROM fecha_registro), EXTRACT(MONTH FROM fecha_registro)
                    ORDER BY año, mes
                """
                ).bindparams(fecha_fin=fecha_ultima)
            )
            cartera_por_mes_raw = {(int(row[0]), int(row[1])): Decimal(str(row[2] or 0)) for row in cartera_por_mes_query}

            # Calcular cartera acumulada por mes (suma acumulativa)
            cartera_acumulada = {}
            cartera_acum = Decimal("0")
            for mes_info in sorted(meses_rango, key=lambda x: (x["fecha"].year, x["fecha"].month)):
                año_mes = mes_info["fecha"].year
                num_mes = mes_info["fecha"].month
                mes_key = (año_mes, num_mes)

                # Sumar cartera del mes actual
                cartera_acum += cartera_por_mes_raw.get(mes_key, Decimal("0"))
                cartera_acumulada[mes_key] = cartera_acum

            # Construir evolución mensual con datos pre-calculados
            for mes_info in meses_rango:
                año_mes = mes_info["fecha"].year
                num_mes = mes_info["fecha"].month
                mes_key = (año_mes, num_mes)

                # Cartera acumulada hasta el fin del mes (de datos pre-calculados)
                cartera_mes = float(cartera_acumulada.get(mes_key, Decimal("0")))

                # Cobrado del mes (de datos pre-calculados)
                cobrado_mes = pagos_por_mes.get(mes_key, Decimal("0"))

                # Cuotas vencidas y pagadas (de datos pre-calculados)
                cuotas_vencidas_mes = cuotas_vencidas_por_mes.get(mes_key, 0)
                cuotas_pagadas_mes = cuotas_pagadas_por_mes.get(mes_key, 0)
                total_cuotas_mes = cuotas_vencidas_mes + cuotas_pagadas_mes
                morosidad_mes = (cuotas_vencidas_mes / total_cuotas_mes * 100) if total_cuotas_mes > 0 else 0

                evolucion_mensual.append(
                    {
                        "mes": f"{nombres_meses[num_mes - 1]} {año_mes}",
                        "cartera": float(cartera_mes),
                        "cobrado": float(cobrado_mes),
                        "morosidad": round(morosidad_mes, 1),
                    }
                )

            tiempo_evolucion = int((time.time() - start_evolucion) * 1000)
            logger.info(f"📊 [dashboard/admin] Evolución mensual calculada en {tiempo_evolucion}ms")
        except Exception as e:
            logger.error(f"Error calculando evolución mensual: {e}", exc_info=True)
            try:
                db.rollback()
            except Exception:
                pass
            evolucion_mensual = []

        # 22. ANÁLISIS DE MOROSIDAD - Cálculo real desde BD
        # Total Financiamiento: Suma de todos los préstamos aprobados
        try:
            total_financiamiento_query = db.query(func.sum(Prestamo.total_financiamiento)).filter(
                Prestamo.estado == "APROBADO"
            )
            total_financiamiento_query = FiltrosDashboard.aplicar_filtros_prestamo(
                total_financiamiento_query,
                analista,
                concesionario,
                modelo,
                fecha_inicio,
                fecha_fin,
            )
            total_financiamiento_operaciones = float(total_financiamiento_query.scalar() or Decimal("0"))
        except Exception as e:
            logger.error(f"Error calculando total_financiamiento_operaciones: {e}", exc_info=True)
            try:
                db.rollback()  # ✅ Rollback para restaurar transacción después de error
            except Exception:
                pass
            total_financiamiento_operaciones = 0.0

        # Cartera Cobrada: Suma de TODOS los pagos
        # ✅ ACTUALIZADO: Usar tabla pagos (no pagos_staging) con prestamo_id y cedula
        # Usar SQL directo para sumar monto_pagado con filtros de fecha únicamente
        where_conditions = ["monto_pagado IS NOT NULL", "monto_pagado > 0", "activo = TRUE"]
        params = {}

        if fecha_inicio:
            where_conditions.append("fecha_pago >= :fecha_inicio")
            params["fecha_inicio"] = datetime.combine(fecha_inicio, datetime.min.time())
        if fecha_fin:
            where_conditions.append("fecha_pago <= :fecha_fin")
            params["fecha_fin"] = datetime.combine(fecha_fin, datetime.max.time())

        where_clause = " AND ".join(where_conditions)

        try:
            cartera_cobrada_query = db.execute(
                text(f"SELECT COALESCE(SUM(monto_pagado), 0) FROM pagos WHERE {where_clause}").bindparams(**params)
            )
            cartera_cobrada_total = float(cartera_cobrada_query.scalar() or Decimal("0"))
        except Exception as e:
            logger.error(f"Error calculando cartera_cobrada_total: {e}", exc_info=True)
            try:
                db.rollback()  # ✅ Rollback para restaurar transacción después de error
            except Exception:
                pass
            cartera_cobrada_total = 0.0

        # Morosidad (Diferencia): Total Financiamiento - Cartera Cobrada
        morosidad_diferencia = max(0, total_financiamiento_operaciones - cartera_cobrada_total)

        # Mantener nombres de variables para compatibilidad con frontend
        ingresos_capital = total_financiamiento_operaciones
        ingresos_interes = cartera_cobrada_total
        ingresos_mora = morosidad_diferencia

        # 23. META MENSUAL - Total a cobrar del mes actual (suma de monto_cuota de cuotas del mes)
        # Meta = Total a cobrar del mes (cuotas planificadas)
        # Recaudado = Pagos conciliados del mes
        try:
            query_meta_mensual = (
                db.query(func.sum(Cuota.monto_cuota))
                .join(Prestamo, Cuota.prestamo_id == Prestamo.id)
                .filter(
                    Prestamo.estado == "APROBADO",
                    func.date(Cuota.fecha_vencimiento) >= primer_dia_mes,
                    func.date(Cuota.fecha_vencimiento) <= ultimo_dia_mes,
                )
            )
            query_meta_mensual = FiltrosDashboard.aplicar_filtros_cuota(
                query_meta_mensual, analista, concesionario, modelo, None, None
            )
            meta_mensual_final = float(query_meta_mensual.scalar() or Decimal("0"))
        except Exception as e:
            logger.error(f"Error calculando meta_mensual_final: {e}", exc_info=True)
            try:
                db.rollback()  # ✅ Rollback para restaurar transacción después de error
            except Exception:
                pass
            meta_mensual_final = 0.0

        return {
            "cartera_total": float(cartera_total),
            "cartera_anterior": round(cartera_anterior_val, 2),
            "cartera_al_dia": float(cartera_al_dia),
            "cartera_vencida": float(cartera_vencida),
            "porcentaje_mora": round(porcentaje_mora, 2),
            "porcentaje_mora_anterior": round(max(0, porcentaje_mora + 2.5), 2),
            "pagos_hoy": pagos_hoy,
            "monto_pagos_hoy": float(monto_pagos_hoy),
            "clientes_activos": clientes_activos,
            "clientes_mora": clientes_en_mora,
            "clientes_anterior": max(0, clientes_activos - 2),
            "meta_mensual": round(meta_mensual_final, 2),
            "avance_meta": float(total_cobrado_periodo),  # Pagos conciliados del mes
            "financieros": {
                "totalCobrado": float(total_cobrado_periodo),
                "totalCobradoAnterior": float(total_cobrado_anterior),
                "ingresosCapital": round(ingresos_capital, 2),
                "ingresosInteres": round(ingresos_interes, 2),
                "ingresosMora": round(ingresos_mora, 2),
                "tasaRecuperacion": round(tasa_recuperacion, 1),
                "tasaRecuperacionAnterior": round(tasa_recuperacion_anterior, 1),
            },
            "cobranza": {
                "promedioDiasMora": round(promedio_dias_mora, 1),
                "promedioDiasMoraAnterior": round(max(0, promedio_dias_mora + 2), 1),
                "porcentajeCumplimiento": round(porcentaje_cumplimiento, 1),
                "porcentajeCumplimientoAnterior": round(max(0, porcentaje_cumplimiento - 3), 1),
                "clientesMora": clientes_en_mora,
            },
            "analistaes": {
                "totalAsesores": 0,  # Se calcularía desde tabla de analistas
                "analistaesActivos": 0,
                "ventasMejorAsesor": 0,
                "montoMejorAsesor": 0,
                "promedioVentas": 0,
                "tasaConversion": 0,
                "tasaConversionAnterior": 0,
            },
            "productos": {
                "modeloMasVendido": "N/A",
                "ventasModeloMasVendido": 0,
                "ticketPromedio": round(ticket_promedio, 2),
                "ticketPromedioAnterior": round(ticket_promedio * 0.95, 2),
                "totalModelos": 0,
                "modeloMenosVendido": "N/A",
            },
            "evolucion_mensual": evolucion_mensual,
            "fecha_consulta": hoy.isoformat(),
        }

        tiempo_total = int((time.time() - start_total) * 1000)
        logger.info(f"⏱️ [dashboard/admin] Endpoint completado en {tiempo_total}ms")

    except HTTPException:
        raise
    except Exception as e:
        logger.error(f"Error en dashboard admin: {e}", exc_info=True)
        try:
            db.rollback()  # ✅ Rollback para restaurar transacción después de error
        except Exception:
            pass
        raise HTTPException(status_code=500, detail=f"Error interno: {str(e)}")


@router.get("/analista")
def dashboard_analista(
    fecha_inicio: Optional[date] = Query(None, description="Fecha de inicio"),
    fecha_fin: Optional[date] = Query(None, description="Fecha de fin"),
    db: Session = Depends(get_db),
    current_user: User = Depends(get_current_user),
):
    # DASHBOARD ANALISTA - ACCESO LIMITADO
    # Acceso: Solo clientes asignados
    # Vista Dashboard:
    # - Gráfico de mora vs al día (solo sus clientes)
    # - Estadísticas de sus clientes

    hoy = date.today()

    # KPIs para clientes asignados al analista
    # Cliente NO tiene analista_id, usar JOIN con Prestamo.usuario_proponente
    clientes_asignados = (
        db.query(Cliente)
        .join(Prestamo, Prestamo.cedula == Cliente.cedula)
        .filter(
            Cliente.activo,
            Prestamo.estado == "APROBADO",
            Prestamo.usuario_proponente == current_user.email,
        )
        .distinct()
        .all()
    )

    if not clientes_asignados:
        return {
            "kpis": {
                "cartera_total": 0,
                "clientes_al_dia": 0,
                "clientes_en_mora": 0,
                "porcentaje_mora": 0,
            },
            "evolucion_cartera": [],
            "top_clientes": [],
            "fecha_consulta": hoy.isoformat(),
        }

    # Calcular cartera total desde préstamos (Cliente NO tiene total_financiamiento)
    cartera_total_query = (
        db.query(func.sum(Prestamo.total_financiamiento))
        .filter(
            Prestamo.estado == "APROBADO",
            Prestamo.usuario_proponente == current_user.email,
        )
        .scalar()
    )
    cartera_total = float(cartera_total_query or 0)

    # Calcular clientes al día y en mora desde cuotas (Cliente NO tiene dias_mora)
    clientes_cedulas = [c.cedula for c in clientes_asignados]
    clientes_al_dia_query = (
        db.query(func.count(func.distinct(Prestamo.cedula)))
        .join(Cuota, Cuota.prestamo_id == Prestamo.id)
        .filter(
            Prestamo.cedula.in_(clientes_cedulas),
            Prestamo.estado == "APROBADO",
            or_(
                Cuota.estado == "PAGADO",
                and_(Cuota.fecha_vencimiento >= hoy, Cuota.estado == "PENDIENTE"),
            ),
        )
    )
    clientes_al_dia = clientes_al_dia_query.scalar() or 0

    clientes_en_mora_query = (
        db.query(func.count(func.distinct(Prestamo.cedula)))
        .join(Cuota, Cuota.prestamo_id == Prestamo.id)
        .filter(
            Prestamo.cedula.in_(clientes_cedulas),
            Prestamo.estado == "APROBADO",
            Cuota.fecha_vencimiento < hoy,
            Cuota.estado != "PAGADO",
        )
    )
    clientes_en_mora = clientes_en_mora_query.scalar() or 0

    porcentaje_mora = (clientes_en_mora / len(clientes_asignados) * 100) if clientes_asignados else 0

    # Top 5 clientes con mayor financiamiento (del analista)
    # Calcular desde préstamos ya que Cliente NO tiene total_financiamiento
    top_clientes_query = (
        db.query(
            Prestamo.cedula,
            Cliente.nombres,
            func.sum(Prestamo.total_financiamiento).label("total_financiamiento"),
        )
        .join(Cliente, Prestamo.cedula == Cliente.cedula)
        .filter(
            Prestamo.estado == "APROBADO",
            Prestamo.usuario_proponente == current_user.email,
        )
        .group_by(Prestamo.cedula, Cliente.nombres)
        .order_by(func.sum(Prestamo.total_financiamiento).desc())
        .limit(5)
        .all()
    )

    top_clientes_data = []
    for row in top_clientes_query:
        dias_mora = _calcular_dias_mora_cliente(db, row.cedula, hoy)
        top_clientes_data.append(
            {
                "cedula": row.cedula,
                "nombre": row.nombres,
                "total_financiamiento": float(row.total_financiamiento or 0),
                "dias_mora": dias_mora,
            }
        )

    return {
        "kpis": {
            "cartera_total": cartera_total,
            "clientes_al_dia": clientes_al_dia,
            "clientes_en_mora": clientes_en_mora,
            "porcentaje_mora": round(porcentaje_mora, 2),
        },
        "evolucion_cartera": [],
        "top_clientes": top_clientes_data,
        "fecha_consulta": hoy.isoformat(),
    }


@router.get("/resumen")
def resumen_general(
    db: Session = Depends(get_db),
    current_user: User = Depends(get_current_user),
):
    # Resumen general del sistema
    try:
        # Estadísticas básicas
        total_clientes = db.query(Cliente).filter(Cliente.activo).count()
        total_prestamos = db.query(Prestamo).filter(Prestamo.estado == "APROBADO").count()

        # Cartera total (desde préstamos, Cliente NO tiene total_financiamiento)
        cartera_total = (
            db.query(func.sum(Prestamo.total_financiamiento)).filter(Prestamo.estado == "APROBADO").scalar()
        ) or Decimal("0")

        # Clientes en mora (desde cuotas, Cliente NO tiene dias_mora)
        clientes_mora = (
            db.query(func.count(func.distinct(Prestamo.cedula)))
            .join(Cuota, Cuota.prestamo_id == Prestamo.id)
            .filter(
                Prestamo.estado == "APROBADO",
                Cuota.fecha_vencimiento < date.today(),
                Cuota.estado != "PAGADO",
            )
            .scalar()
        ) or 0

        return {
            "total_clientes": total_clientes,
            "total_prestamos": total_prestamos,
            "cartera_total": float(cartera_total),
            "clientes_mora": clientes_mora,
            "fecha_consulta": date.today().isoformat(),
        }

    except Exception as e:
        logger.error(f"Error obteniendo resumen: {e}")
        raise HTTPException(status_code=500, detail=f"Error interno del servidor: {str(e)}")


# ============================================================================
# ENDPOINTS PARA COMPONENTES DEL DASHBOARD (6 COMPONENTES)
# ============================================================================


@router.get("/kpis-principales")
@cache_result(ttl=300, key_prefix="dashboard")  # Cache por 5 minutos
def obtener_kpis_principales(
    analista: Optional[str] = Query(None, description="Filtrar por analista"),
    concesionario: Optional[str] = Query(None, description="Filtrar por concesionario"),
    modelo: Optional[str] = Query(None, description="Filtrar por modelo"),
    fecha_inicio: Optional[date] = Query(None, description="Fecha inicio"),
    fecha_fin: Optional[date] = Query(None, description="Fecha fin"),
    db: Session = Depends(get_db),
    current_user: User = Depends(get_current_user),
):
    """
    KPIs principales con variación respecto al mes anterior:
    - Total Préstamos
    - Créditos Nuevos en el Mes
    - Total Clientes
    - Total Morosidad en Dólares
    """
    try:
        hoy = date.today()
        mes_actual = hoy.month
        año_actual = hoy.year

        # Calcular mes anterior
        mes_anterior, año_anterior = _calcular_mes_anterior(mes_actual, año_actual)

        fecha_inicio_mes_actual = date(año_actual, mes_actual, 1)
        fecha_inicio_mes_anterior = date(año_anterior, mes_anterior, 1)

        # Último día del mes anterior y actual
        fecha_fin_mes_anterior = _obtener_fechas_mes_siguiente(mes_anterior, año_anterior)
        fecha_fin_mes_actual = _obtener_fechas_mes_siguiente(mes_actual, año_actual)

        # 1. TOTAL PRESTAMOS (Suma de total_financiamiento de préstamos concedidos en el mes actual)
        # ⚠️ TEMPORAL: Usar fecha_aprobacion porque fecha_registro no migró correctamente
        query_prestamos_actual = db.query(func.sum(Prestamo.total_financiamiento)).filter(
            Prestamo.estado == "APROBADO",
            Prestamo.fecha_aprobacion >= fecha_inicio_mes_actual,
            Prestamo.fecha_aprobacion < fecha_fin_mes_actual,
        )
        query_prestamos_actual = FiltrosDashboard.aplicar_filtros_prestamo(
            query_prestamos_actual, analista, concesionario, modelo, None, None
        )
        total_prestamos_actual = float(query_prestamos_actual.scalar() or Decimal("0"))

        query_prestamos_anterior = db.query(func.sum(Prestamo.total_financiamiento)).filter(
            Prestamo.estado == "APROBADO",
            Prestamo.fecha_aprobacion >= fecha_inicio_mes_anterior,
            Prestamo.fecha_aprobacion < fecha_fin_mes_anterior,
        )
        query_prestamos_anterior = FiltrosDashboard.aplicar_filtros_prestamo(
            query_prestamos_anterior, analista, concesionario, modelo, None, None
        )
        total_prestamos_anterior = float(query_prestamos_anterior.scalar() or Decimal("0"))

        variacion_prestamos, variacion_prestamos_abs = _calcular_variacion(
            float(total_prestamos_actual), float(total_prestamos_anterior)
        )

        # 2. CREDITOS NUEVOS EN EL MES
        # ⚠️ TEMPORAL: Usar fecha_aprobacion porque fecha_registro no migró correctamente
        query_creditos_nuevos_actual = db.query(func.count(Prestamo.id)).filter(
            Prestamo.estado == "APROBADO",
            Prestamo.fecha_aprobacion >= fecha_inicio_mes_actual,
            Prestamo.fecha_aprobacion < fecha_fin_mes_actual,
        )
        query_creditos_nuevos_actual = FiltrosDashboard.aplicar_filtros_prestamo(
            query_creditos_nuevos_actual, analista, concesionario, modelo, None, None
        )
        creditos_nuevos_actual = query_creditos_nuevos_actual.scalar() or 0

        query_creditos_nuevos_anterior = db.query(func.count(Prestamo.id)).filter(
            Prestamo.estado == "APROBADO",
            Prestamo.fecha_aprobacion >= fecha_inicio_mes_anterior,
            Prestamo.fecha_aprobacion < fecha_fin_mes_anterior,
        )
        query_creditos_nuevos_anterior = FiltrosDashboard.aplicar_filtros_prestamo(
            query_creditos_nuevos_anterior, analista, concesionario, modelo, None, None
        )
        creditos_nuevos_anterior = query_creditos_nuevos_anterior.scalar() or 0

        variacion_creditos, variacion_creditos_abs = _calcular_variacion(
            float(creditos_nuevos_actual), float(creditos_nuevos_anterior)
        )

        # 3. CLIENTES POR ESTADO (ACTIVOS, INACTIVOS, FINALIZADOS)
        # ACTIVOS: clientes con préstamos APROBADO
        query_clientes_activos = db.query(func.count(func.distinct(Prestamo.cedula))).filter(Prestamo.estado == "APROBADO")
        query_clientes_activos = FiltrosDashboard.aplicar_filtros_prestamo(
            query_clientes_activos, analista, concesionario, modelo, fecha_inicio, fecha_fin
        )
        clientes_activos_actual = query_clientes_activos.scalar() or 0

        # FINALIZADOS: clientes con préstamos FINALIZADO
        query_clientes_finalizados = db.query(func.count(func.distinct(Prestamo.cedula))).filter(
            Prestamo.estado == "FINALIZADO"
        )
        query_clientes_finalizados = FiltrosDashboard.aplicar_filtros_prestamo(
            query_clientes_finalizados, analista, concesionario, modelo, fecha_inicio, fecha_fin
        )
        clientes_finalizados_actual = query_clientes_finalizados.scalar() or 0

        # INACTIVOS: clientes con préstamos en otros estados (DRAFT, EN_REVISION, RECHAZADO, etc.)
        query_clientes_inactivos = db.query(func.count(func.distinct(Prestamo.cedula))).filter(
            Prestamo.estado.notin_(["APROBADO", "FINALIZADO"])
        )
        query_clientes_inactivos = FiltrosDashboard.aplicar_filtros_prestamo(
            query_clientes_inactivos, analista, concesionario, modelo, fecha_inicio, fecha_fin
        )
        clientes_inactivos_actual = query_clientes_inactivos.scalar() or 0

        # TOTAL CLIENTES (suma de todos)
        total_clientes_actual = clientes_activos_actual + clientes_finalizados_actual + clientes_inactivos_actual

        # Calcular valores del mes anterior para comparación
        query_clientes_activos_anterior = db.query(func.count(func.distinct(Prestamo.cedula))).filter(
            Prestamo.estado == "APROBADO",
            Prestamo.fecha_registro >= fecha_inicio_mes_anterior,
            Prestamo.fecha_registro < fecha_fin_mes_anterior,
        )
        query_clientes_activos_anterior = FiltrosDashboard.aplicar_filtros_prestamo(
            query_clientes_activos_anterior, analista, concesionario, modelo, None, None
        )
        clientes_activos_anterior = query_clientes_activos_anterior.scalar() or 0

        query_clientes_finalizados_anterior = db.query(func.count(func.distinct(Prestamo.cedula))).filter(
            Prestamo.estado == "FINALIZADO",
            Prestamo.fecha_registro >= fecha_inicio_mes_anterior,
            Prestamo.fecha_registro < fecha_fin_mes_anterior,
        )
        query_clientes_finalizados_anterior = FiltrosDashboard.aplicar_filtros_prestamo(
            query_clientes_finalizados_anterior, analista, concesionario, modelo, None, None
        )
        clientes_finalizados_anterior = query_clientes_finalizados_anterior.scalar() or 0

        query_clientes_inactivos_anterior = db.query(func.count(func.distinct(Prestamo.cedula))).filter(
            Prestamo.estado.notin_(["APROBADO", "FINALIZADO"]),
            Prestamo.fecha_registro >= fecha_inicio_mes_anterior,
            Prestamo.fecha_registro < fecha_fin_mes_anterior,
        )
        query_clientes_inactivos_anterior = FiltrosDashboard.aplicar_filtros_prestamo(
            query_clientes_inactivos_anterior, analista, concesionario, modelo, None, None
        )
        clientes_inactivos_anterior = query_clientes_inactivos_anterior.scalar() or 0

        total_clientes_anterior = clientes_activos_anterior + clientes_finalizados_anterior + clientes_inactivos_anterior

        variacion_clientes, variacion_clientes_abs = _calcular_variacion(
            float(total_clientes_actual), float(total_clientes_anterior)
        )

        # 4. TOTAL MOROSIDAD EN DOLARES
        # Morosidad = cuotas vencidas no pagadas
        query_morosidad_actual = (
            db.query(func.sum(Cuota.monto_cuota))
            .join(Prestamo, Cuota.prestamo_id == Prestamo.id)
            .filter(
                Prestamo.estado == "APROBADO",
                Cuota.fecha_vencimiento < hoy,
                Cuota.estado != "PAGADO",
            )
        )
        query_morosidad_actual = FiltrosDashboard.aplicar_filtros_cuota(
            query_morosidad_actual, analista, concesionario, modelo, fecha_inicio, fecha_fin
        )
        morosidad_actual = float(query_morosidad_actual.scalar() or Decimal("0"))

        # Para mes anterior, filtrar por cuotas que vencieron en ese mes
        query_morosidad_anterior = (
            db.query(func.sum(Cuota.monto_cuota))
            .join(Prestamo, Cuota.prestamo_id == Prestamo.id)
            .filter(
                Prestamo.estado == "APROBADO",
                Cuota.fecha_vencimiento >= fecha_inicio_mes_anterior,
                Cuota.fecha_vencimiento < fecha_fin_mes_anterior,
                Cuota.estado != "PAGADO",
            )
        )
        query_morosidad_anterior = FiltrosDashboard.aplicar_filtros_cuota(
            query_morosidad_anterior, analista, concesionario, modelo, None, None
        )
        morosidad_anterior = float(query_morosidad_anterior.scalar() or Decimal("0"))

        variacion_morosidad, variacion_morosidad_abs = _calcular_variacion(morosidad_actual, morosidad_anterior)

        nombres_meses = [
            "Enero",
            "Febrero",
            "Marzo",
            "Abril",
            "Mayo",
            "Junio",
            "Julio",
            "Agosto",
            "Septiembre",
            "Octubre",
            "Noviembre",
            "Diciembre",
        ]

        return {
            "total_prestamos": {
                "valor_actual": total_prestamos_actual,
                "valor_mes_anterior": total_prestamos_anterior,
                "variacion_porcentual": round(variacion_prestamos, 2),
                "variacion_absoluta": variacion_prestamos_abs,
            },
            "creditos_nuevos_mes": {
                "valor_actual": creditos_nuevos_actual,
                "valor_mes_anterior": creditos_nuevos_anterior,
                "variacion_porcentual": round(variacion_creditos, 2),
                "variacion_absoluta": variacion_creditos_abs,
            },
            "total_clientes": {
                "valor_actual": total_clientes_actual,
                "valor_mes_anterior": total_clientes_anterior,
                "variacion_porcentual": round(variacion_clientes, 2),
                "variacion_absoluta": variacion_clientes_abs,
            },
            "clientes_por_estado": {
                "activos": {
                    "valor_actual": clientes_activos_actual,
                    "valor_mes_anterior": clientes_activos_anterior,
                    "variacion_porcentual": round(
                        _calcular_variacion(float(clientes_activos_actual), float(clientes_activos_anterior))[0], 2
                    ),
                },
                "inactivos": {
                    "valor_actual": clientes_inactivos_actual,
                    "valor_mes_anterior": clientes_inactivos_anterior,
                    "variacion_porcentual": round(
                        _calcular_variacion(float(clientes_inactivos_actual), float(clientes_inactivos_anterior))[0], 2
                    ),
                },
                "finalizados": {
                    "valor_actual": clientes_finalizados_actual,
                    "valor_mes_anterior": clientes_finalizados_anterior,
                    "variacion_porcentual": round(
                        _calcular_variacion(float(clientes_finalizados_actual), float(clientes_finalizados_anterior))[0], 2
                    ),
                },
            },
            "total_morosidad_usd": {
                "valor_actual": morosidad_actual,
                "valor_mes_anterior": morosidad_anterior,
                "variacion_porcentual": round(variacion_morosidad, 2),
                "variacion_absoluta": variacion_morosidad_abs,
            },
            "mes_actual": nombres_meses[mes_actual - 1],
            "mes_anterior": nombres_meses[mes_anterior - 1],
        }

    except Exception as e:
        logger.error(f"Error obteniendo KPIs principales: {e}", exc_info=True)
        raise HTTPException(status_code=500, detail=f"Error interno: {str(e)}")


@router.get("/cobranzas-mensuales")
@cache_result(ttl=300, key_prefix="dashboard")  # Cache por 5 minutos
def obtener_cobranzas_mensuales(
    analista: Optional[str] = Query(None),
    concesionario: Optional[str] = Query(None),
    modelo: Optional[str] = Query(None),
    fecha_inicio: Optional[date] = Query(None),
    fecha_fin: Optional[date] = Query(None),
    db: Session = Depends(get_db),
    current_user: User = Depends(get_current_user),
):
    """
    Componente 1: Cobranzas mensuales vs Pagos y Meta Mensual
    Suma las cobranzas mensuales (amortizaciones de todos los clientes) y las grafica contra pagos.
    Meta mensual se actualiza el día 1 de cada mes.
    OPTIMIZADO: Una sola query con GROUP BY en lugar de múltiples queries en loop
    """
    import time

    start_time = time.time()
    
    try:
        hoy = date.today()
        nombres_meses = [
            "Enero",
            "Febrero",
            "Marzo",
            "Abril",
            "Mayo",
            "Junio",
            "Julio",
            "Agosto",
            "Septiembre",
            "Octubre",
            "Noviembre",
            "Diciembre",
        ]

        # Calcular fecha inicio (hace 12 meses)
        año_inicio = hoy.year
        mes_inicio = hoy.month - 11
        if mes_inicio <= 0:
            año_inicio -= 1
            mes_inicio += 12
        fecha_inicio_query = date(año_inicio, mes_inicio, 1)

        # ✅ OPTIMIZACIÓN: Query única para cobranzas planificadas con GROUP BY
        start_cobranzas = time.time()
        filtros_cobranzas = [
            "p.estado = 'APROBADO'",
            "c.fecha_vencimiento >= :fecha_inicio",
            "c.fecha_vencimiento <= :fecha_fin_total",
        ]
        params_cobranzas = {
            "fecha_inicio": fecha_inicio_query,
            "fecha_fin_total": hoy,
        }

        if analista:
            filtros_cobranzas.append("(p.analista = :analista OR p.producto_financiero = :analista)")
            params_cobranzas["analista"] = analista
        if concesionario:
            filtros_cobranzas.append("p.concesionario = :concesionario")
            params_cobranzas["concesionario"] = concesionario
        if modelo:
            filtros_cobranzas.append("(p.producto = :modelo OR p.modelo_vehiculo = :modelo)")
            params_cobranzas["modelo"] = modelo

        where_clause_cobranzas = " AND ".join(filtros_cobranzas)
        query_cobranzas_sql = text(
            f"""
            SELECT 
                EXTRACT(YEAR FROM c.fecha_vencimiento)::int as año,
                EXTRACT(MONTH FROM c.fecha_vencimiento)::int as mes,
                COALESCE(SUM(c.monto_cuota), 0) as cobranzas
            FROM cuotas c
            INNER JOIN prestamos p ON c.prestamo_id = p.id
            WHERE {where_clause_cobranzas}
            GROUP BY EXTRACT(YEAR FROM c.fecha_vencimiento), EXTRACT(MONTH FROM c.fecha_vencimiento)
            ORDER BY año, mes
        """
        ).bindparams(**params_cobranzas)

        result_cobranzas = db.execute(query_cobranzas_sql)
        cobranzas_por_mes = {(int(row[0]), int(row[1])): float(row[2] or Decimal("0")) for row in result_cobranzas}
        tiempo_cobranzas = int((time.time() - start_cobranzas) * 1000)
        logger.info(
            f"📊 [cobranzas-mensuales] Query cobranzas completada en {tiempo_cobranzas}ms, {len(cobranzas_por_mes)} meses"
        )

        # ✅ OPTIMIZACIÓN: Query única para pagos reales con GROUP BY
        start_pagos = time.time()
        fecha_inicio_dt = datetime.combine(fecha_inicio_query, datetime.min.time())
        fecha_fin_dt = datetime.combine(hoy, datetime.max.time())

        # ✅ ACTUALIZADO: Usar tabla pagos (no pagos_staging) con prestamo_id y cedula
        query_pagos_sql = text(
            """
            SELECT 
                EXTRACT(YEAR FROM fecha_pago)::int as año,
                EXTRACT(MONTH FROM fecha_pago)::int as mes,
                COALESCE(SUM(monto_pagado), 0) as pagos
            FROM pagos
            WHERE fecha_pago >= :fecha_inicio
              AND fecha_pago <= :fecha_fin
              AND monto_pagado IS NOT NULL
              AND monto_pagado > 0
              AND activo = TRUE
            GROUP BY EXTRACT(YEAR FROM fecha_pago), EXTRACT(MONTH FROM fecha_pago)
            ORDER BY año, mes
        """
        ).bindparams(fecha_inicio=fecha_inicio_dt, fecha_fin=fecha_fin_dt)

        result_pagos = db.execute(query_pagos_sql)
        pagos_por_mes = {(int(row[0]), int(row[1])): float(row[2] or Decimal("0")) for row in result_pagos}
        tiempo_pagos = int((time.time() - start_pagos) * 1000)
        logger.info(f"📊 [cobranzas-mensuales] Query pagos completada en {tiempo_pagos}ms, {len(pagos_por_mes)} meses")

        # Generar datos mensuales (incluyendo meses sin datos)
        meses_data = []
        current_date = fecha_inicio_query
        for i in range(12):
            if current_date > hoy:
                break
            año_mes = current_date.year
            num_mes = current_date.month

            cobranzas_planificadas = cobranzas_por_mes.get((año_mes, num_mes), 0.0)
            pagos_reales = pagos_por_mes.get((año_mes, num_mes), 0.0)

            meses_data.append(
                {
                    "mes": current_date.strftime("%Y-%m"),
                    "nombre_mes": nombres_meses[num_mes - 1],
                    "cobranzas_planificadas": cobranzas_planificadas,
                    "pagos_reales": pagos_reales,
                    "meta_mensual": cobranzas_planificadas,  # Meta = cobranzas planificadas
                }
            )

            # Avanzar al siguiente mes
            current_date = _obtener_fechas_mes_siguiente(num_mes, año_mes)

        # Meta actual = cobranzas planificadas del mes actual (usar datos ya calculados si es posible)
        start_meta = time.time()
        mes_actual_key = (hoy.year, hoy.month)
        meta_actual = cobranzas_por_mes.get(mes_actual_key, 0.0)

        # Si no está en los datos calculados, hacer query adicional solo si es necesario
        if meta_actual == 0.0:
        mes_actual_inicio = date(hoy.year, hoy.month, 1)
        if hoy.month == 12:
            mes_actual_fin = date(hoy.year + 1, 1, 1)
        else:
            mes_actual_fin = date(hoy.year, hoy.month + 1, 1)

        query_meta = (
            db.query(func.sum(Cuota.monto_cuota))
            .join(Prestamo, Cuota.prestamo_id == Prestamo.id)
            .filter(
                Prestamo.estado == "APROBADO",
                Cuota.fecha_vencimiento >= mes_actual_inicio,
                Cuota.fecha_vencimiento < mes_actual_fin,
            )
        )
        query_meta = FiltrosDashboard.aplicar_filtros_cuota(
            query_meta, analista, concesionario, modelo, fecha_inicio, fecha_fin
        )
        meta_actual = float(query_meta.scalar() or Decimal("0"))

        tiempo_meta = int((time.time() - start_meta) * 1000)
        total_time = int((time.time() - start_time) * 1000)
        logger.info(
            f"⏱️ [cobranzas-mensuales] Tiempo total: {total_time}ms (cobranzas: {tiempo_cobranzas}ms, pagos: {tiempo_pagos}ms, meta: {tiempo_meta}ms)"
        )

        return {
            "meses": meses_data,
            "meta_actual": meta_actual,
        }

    except HTTPException:
        raise
    except Exception as e:
        logger.error(f"Error obteniendo cobranzas mensuales: {e}", exc_info=True)
        try:
            db.rollback()  # ✅ Rollback para restaurar transacción después de error
        except Exception:
            pass
        raise HTTPException(status_code=500, detail=f"Error interno: {str(e)}")


@router.get("/cobranza-por-dia")
def obtener_cobranza_por_dia(
    dias: Optional[int] = Query(30, description="Número de días a mostrar"),
    analista: Optional[str] = Query(None),
    concesionario: Optional[str] = Query(None),
    modelo: Optional[str] = Query(None),
    fecha_inicio: Optional[date] = Query(None),
    fecha_fin: Optional[date] = Query(None),
    db: Session = Depends(get_db),
    current_user: User = Depends(get_current_user),
):
    """
    Componente 2: Total a Cobrar, Pagos y Morosidad por Día
    """
    try:
        hoy = date.today()

        # Calcular rango de fechas
        fecha_inicio_query = fecha_inicio or (hoy - timedelta(days=dias or 30))
        fecha_fin_query = fecha_fin or hoy

        # Generar lista de fechas
        fechas = []
        current_date = fecha_inicio_query
        while current_date <= fecha_fin_query:
            fechas.append(current_date)
            current_date += timedelta(days=1)

        dias_data = []
        for fecha_dia in fechas:
            total_a_cobrar = _calcular_total_a_cobrar_fecha(
                db, fecha_dia, analista, concesionario, modelo, fecha_inicio, fecha_fin
            )
            pagos = _calcular_pagos_fecha(db, fecha_dia, analista, concesionario, modelo, fecha_inicio, fecha_fin)
            morosidad = _calcular_morosidad(db, fecha_dia, analista, concesionario, modelo, fecha_inicio, fecha_fin)

            dias_data.append(
                {
                    "fecha": fecha_dia.isoformat(),
                    "total_a_cobrar": total_a_cobrar,
                    "pagos": pagos,
                    "morosidad": morosidad,
                }
            )

        return {"dias": dias_data}

    except Exception as e:
        logger.error(f"Error obteniendo cobranza por día: {e}", exc_info=True)
        raise HTTPException(status_code=500, detail=f"Error interno: {str(e)}")


@router.get("/metricas-acumuladas")
def obtener_metricas_acumuladas(
    analista: Optional[str] = Query(None),
    concesionario: Optional[str] = Query(None),
    modelo: Optional[str] = Query(None),
    fecha_inicio: Optional[date] = Query(None),
    fecha_fin: Optional[date] = Query(None),
    db: Session = Depends(get_db),
    current_user: User = Depends(get_current_user),
):
    """
    Métricas acumuladas para Componente 2:
    - Acumulado mensual (se pone a cero al cambiar de mes)
    - Acumulado anual (se acumula todos los meses)
    - Clientes con 1 pago atrasado
    - Clientes con 3+ cuotas atrasadas
    """
    try:
        hoy = date.today()

        # Fechas de inicio de mes y año
        fecha_inicio_mes = date(hoy.year, hoy.month, 1)
        fecha_inicio_anio = date(hoy.year, 1, 1)

        # Acumulado mensual: Pagos desde inicio del mes
        # ✅ ACTUALIZADO: Usar tabla pagos (no pagos_staging) con prestamo_id y cedula
        fecha_inicio_mes_dt = datetime.combine(fecha_inicio_mes, datetime.min.time())
        query_acumulado_mensual = db.execute(
            text(
                """
                SELECT COALESCE(SUM(monto_pagado), 0)
                FROM pagos
                WHERE fecha_pago >= :fecha_inicio_mes
                  AND monto_pagado IS NOT NULL
                  AND monto_pagado > 0
                  AND activo = TRUE
            """
            ).bindparams(fecha_inicio_mes=fecha_inicio_mes_dt)
        )
        acumulado_mensual = float(query_acumulado_mensual.scalar() or Decimal("0"))

        # Acumulado anual: Pagos desde inicio del año
        # ✅ ACTUALIZADO: Usar tabla pagos (no pagos_staging) con prestamo_id y cedula
        fecha_inicio_anio_dt = datetime.combine(fecha_inicio_anio, datetime.min.time())
        query_acumulado_anual = db.execute(
            text(
                """
                SELECT COALESCE(SUM(monto_pagado), 0)
                FROM pagos
                WHERE fecha_pago >= :fecha_inicio_anio
                  AND monto_pagado IS NOT NULL
                  AND monto_pagado > 0
                  AND activo = TRUE
            """
            ).bindparams(fecha_inicio_anio=fecha_inicio_anio_dt)
        )
        acumulado_anual = float(query_acumulado_anual.scalar() or Decimal("0"))

        # Clientes con 1 pago atrasado
        query_clientes_1_atrasado = (
            db.query(func.count(func.distinct(Prestamo.cedula)))
            .join(Cuota, Cuota.prestamo_id == Prestamo.id)
            .filter(
                Prestamo.estado == "APROBADO",
                Cuota.fecha_vencimiento < hoy,
                Cuota.estado != "PAGADO",
            )
        )
        query_clientes_1_atrasado = FiltrosDashboard.aplicar_filtros_cuota(
            query_clientes_1_atrasado, analista, concesionario, modelo, fecha_inicio, fecha_fin
        )
        clientes_1_atrasado = query_clientes_1_atrasado.scalar() or 0

        # Clientes con 3+ cuotas atrasadas
        # Subquery: clientes con 3 o más cuotas atrasadas
        subquery_cuotas_atrasadas = (
            db.query(Prestamo.cedula, func.count(Cuota.id).label("cuotas_atrasadas"))
            .join(Cuota, Cuota.prestamo_id == Prestamo.id)
            .filter(
                Prestamo.estado == "APROBADO",
                Cuota.fecha_vencimiento < hoy,
                Cuota.estado != "PAGADO",
            )
            .group_by(Prestamo.cedula)
            .having(func.count(Cuota.id) >= 3)
            .subquery()
        )

        query_clientes_3mas = db.query(func.count(func.distinct(subquery_cuotas_atrasadas.c.cedula))).select_from(
            subquery_cuotas_atrasadas
        )
        clientes_3mas = query_clientes_3mas.scalar() or 0

        return {
            "acumulado_mensual": acumulado_mensual,
            "acumulado_anual": acumulado_anual,
            "clientes_1_pago_atrasado": clientes_1_atrasado,
            "clientes_3mas_cuotas_atrasadas": clientes_3mas,
            "fecha_inicio_mes": fecha_inicio_mes.isoformat(),
            "fecha_inicio_anio": fecha_inicio_anio.isoformat(),
        }

    except Exception as e:
        logger.error(f"Error obteniendo métricas acumuladas: {e}", exc_info=True)
        raise HTTPException(status_code=500, detail=f"Error interno: {str(e)}")


@router.get("/morosidad-por-analista")
@cache_result(ttl=300, key_prefix="dashboard")  # Cache por 5 minutos
def obtener_morosidad_por_analista(
    analista: Optional[str] = Query(None),
    concesionario: Optional[str] = Query(None),
    modelo: Optional[str] = Query(None),
    fecha_inicio: Optional[date] = Query(None),
    fecha_fin: Optional[date] = Query(None),
    db: Session = Depends(get_db),
    current_user: User = Depends(get_current_user),
):
    """
    Componente 3: Morosidad por Analista
    Todos los clientes que tienen morosidad desde 1 día
    """
    try:
        hoy = date.today()

        # Obtener morosidad por analista (morosidad = cuotas vencidas no pagadas)
        # Usar la expresión completa en group_by para evitar errores SQL
        analista_expr = func.coalesce(Prestamo.analista, Prestamo.producto_financiero, "Sin Analista")
        query = (
            db.query(
                analista_expr.label("analista"),
                func.sum(Cuota.monto_cuota).label("total_morosidad"),
                func.count(func.distinct(Prestamo.cedula)).label("cantidad_clientes"),
                func.count(Cuota.id).label("cantidad_cuotas_atrasadas"),
            )
            .join(Cuota, Cuota.prestamo_id == Prestamo.id)
            .filter(
                Prestamo.estado == "APROBADO",
                Cuota.fecha_vencimiento < hoy,
                Cuota.estado != "PAGADO",
            )
            .group_by(analista_expr)
        )

        # Aplicar filtros (excepto analista que ya estamos agrupando)
        if concesionario:
            query = query.filter(Prestamo.concesionario == concesionario)
        if modelo:
            query = query.filter(or_(Prestamo.producto == modelo, Prestamo.modelo_vehiculo == modelo))

        resultados = query.all()

        analistas_data = []
        for row in resultados:
            total_morosidad = float(row.total_morosidad or Decimal("0"))
            cantidad_clientes = row.cantidad_clientes or 0
            cantidad_cuotas = row.cantidad_cuotas_atrasadas or 0

            promedio_por_cliente = total_morosidad / cantidad_clientes if cantidad_clientes > 0 else 0

            analistas_data.append(
                {
                    "analista": row.analista or "Sin Analista",
                    "total_morosidad": total_morosidad,
                    "cantidad_clientes": cantidad_clientes,
                    "cantidad_cuotas_atrasadas": cantidad_cuotas,
                    "promedio_morosidad_por_cliente": promedio_por_cliente,
                }
            )

        # Ordenar de mayor a menor por total_morosidad
        analistas_data.sort(key=lambda x: x["total_morosidad"], reverse=True)

        return {"analistas": analistas_data}

    except Exception as e:
        logger.error(f"Error obteniendo morosidad por analista: {e}", exc_info=True)
        raise HTTPException(status_code=500, detail=f"Error interno: {str(e)}")


@router.get("/prestamos-por-concesionario")
def obtener_prestamos_por_concesionario(
    analista: Optional[str] = Query(None),
    concesionario: Optional[str] = Query(None),
    modelo: Optional[str] = Query(None),
    fecha_inicio: Optional[date] = Query(None),
    fecha_fin: Optional[date] = Query(None),
    db: Session = Depends(get_db),
    current_user: User = Depends(get_current_user),
):
    """
    Componente 4: Préstamos por Concesionario (expresado en porcentaje)
    """
    try:
        # Obtener total general de préstamos
        query_base = db.query(Prestamo).filter(Prestamo.estado == "APROBADO")
        query_base = FiltrosDashboard.aplicar_filtros_prestamo(
            query_base, analista, concesionario, modelo, fecha_inicio, fecha_fin
        )

        total_general = float(query_base.with_entities(func.sum(Prestamo.total_financiamiento)).scalar() or Decimal("0"))

        # Agrupar por concesionario
        query_concesionarios = (
            db.query(
                func.coalesce(Prestamo.concesionario, "Sin Concesionario").label("concesionario"),
                func.sum(Prestamo.total_financiamiento).label("total_prestamos"),
                func.count(Prestamo.id).label("cantidad_prestamos"),
            )
            .filter(Prestamo.estado == "APROBADO")
            .group_by("concesionario")
        )

        # Aplicar filtros
        if analista:
            query_concesionarios = query_concesionarios.filter(
                or_(Prestamo.analista == analista, Prestamo.producto_financiero == analista)
            )
        if modelo:
            query_concesionarios = query_concesionarios.filter(
                or_(Prestamo.producto == modelo, Prestamo.modelo_vehiculo == modelo)
            )
        if fecha_inicio:
            query_concesionarios = query_concesionarios.filter(Prestamo.fecha_registro >= fecha_inicio)
        if fecha_fin:
            query_concesionarios = query_concesionarios.filter(Prestamo.fecha_registro <= fecha_fin)

        resultados = query_concesionarios.all()

        concesionarios_data = []
        for row in resultados:
            total_prestamos = float(row.total_prestamos or Decimal("0"))
            porcentaje = (total_prestamos / total_general * 100) if total_general > 0 else 0

            concesionarios_data.append(
                {
                    "concesionario": row.concesionario or "Sin Concesionario",
                    "total_prestamos": total_prestamos,
                    "cantidad_prestamos": row.cantidad_prestamos or 0,
                    "porcentaje": round(porcentaje, 2),
                }
            )

        return {
            "concesionarios": concesionarios_data,
            "total_general": total_general,
        }

    except Exception as e:
        logger.error(f"Error obteniendo préstamos por concesionario: {e}", exc_info=True)
        raise HTTPException(status_code=500, detail=f"Error interno: {str(e)}")


@router.get("/prestamos-por-modelo")
def obtener_prestamos_por_modelo(
    analista: Optional[str] = Query(None),
    concesionario: Optional[str] = Query(None),
    modelo: Optional[str] = Query(None),
    fecha_inicio: Optional[date] = Query(None),
    fecha_fin: Optional[date] = Query(None),
    db: Session = Depends(get_db),
    current_user: User = Depends(get_current_user),
):
    """
    Préstamos por Modelo (expresado en porcentaje)
    Agrupa por producto y modelo_vehiculo
    """
    try:
        # Obtener total general de préstamos
        query_base = db.query(Prestamo).filter(Prestamo.estado == "APROBADO")
        query_base = FiltrosDashboard.aplicar_filtros_prestamo(
            query_base, analista, concesionario, modelo, fecha_inicio, fecha_fin
        )

        total_general = float(query_base.with_entities(func.sum(Prestamo.total_financiamiento)).scalar() or Decimal("0"))

        # Agrupar por modelo (usar producto o modelo_vehiculo)
        query_modelos = (
            db.query(
                func.coalesce(func.coalesce(Prestamo.modelo_vehiculo, Prestamo.producto), "Sin Modelo").label("modelo"),
                func.sum(Prestamo.total_financiamiento).label("total_prestamos"),
                func.count(Prestamo.id).label("cantidad_prestamos"),
            )
            .filter(Prestamo.estado == "APROBADO")
            .group_by("modelo")
        )

        # Aplicar filtros
        if analista:
            query_modelos = query_modelos.filter(or_(Prestamo.analista == analista, Prestamo.producto_financiero == analista))
        if concesionario:
            query_modelos = query_modelos.filter(Prestamo.concesionario == concesionario)
        if fecha_inicio:
            query_modelos = query_modelos.filter(Prestamo.fecha_registro >= fecha_inicio)
        if fecha_fin:
            query_modelos = query_modelos.filter(Prestamo.fecha_registro <= fecha_fin)

        resultados = query_modelos.all()

        modelos_data = []
        for row in resultados:
            total_prestamos = float(row.total_prestamos or Decimal("0"))
            porcentaje = (total_prestamos / total_general * 100) if total_general > 0 else 0

            modelos_data.append(
                {
                    "modelo": row.modelo or "Sin Modelo",
                    "total_prestamos": total_prestamos,
                    "cantidad_prestamos": row.cantidad_prestamos or 0,
                    "porcentaje": round(porcentaje, 2),
                }
            )

        # Ordenar por total_prestamos descendente
        modelos_data.sort(key=lambda x: x["total_prestamos"], reverse=True)

        return {
            "modelos": modelos_data,
            "total_general": total_general,
        }

    except Exception as e:
        logger.error(f"Error obteniendo préstamos por modelo: {e}", exc_info=True)
        raise HTTPException(status_code=500, detail=f"Error interno: {str(e)}")


@router.get("/pagos-conciliados")
def obtener_pagos_conciliados(
    analista: Optional[str] = Query(None),
    concesionario: Optional[str] = Query(None),
    modelo: Optional[str] = Query(None),
    fecha_inicio: Optional[date] = Query(None),
    fecha_fin: Optional[date] = Query(None),
    db: Session = Depends(get_db),
    current_user: User = Depends(get_current_user),
):
    """
    Obtiene estadísticas de pagos totales vs pagos conciliados
    """
    try:
        # Query base para pagos (usar tabla Pago que tiene conciliado)
        query_base = db.query(Pago).filter(Pago.activo.is_(True))

        # Aplicar filtros de fecha si existen
        if fecha_inicio:
            query_base = query_base.filter(Pago.fecha_pago >= fecha_inicio)
        if fecha_fin:
            query_base = query_base.filter(Pago.fecha_pago <= fecha_fin)

        # Aplicar filtros de analista/concesionario/modelo mediante join con Prestamo
        # Solo hacer join si hay filtros que requieran datos de Prestamo
        if analista or concesionario or modelo:
            query_base = query_base.join(Prestamo, Pago.prestamo_id == Prestamo.id)
            if analista:
                query_base = query_base.filter(or_(Prestamo.analista == analista, Prestamo.producto_financiero == analista))
            if concesionario:
                query_base = query_base.filter(Prestamo.concesionario == concesionario)
            if modelo:
                query_base = query_base.filter(or_(Prestamo.producto == modelo, Prestamo.modelo_vehiculo == modelo))

        # Total de pagos
        total_pagos = query_base.count()

        # Total de pagos conciliados
        total_pagos_conciliados = query_base.filter(Pago.conciliado.is_(True)).count()

        # Monto total de pagos
        monto_total = float(query_base.with_entities(func.sum(Pago.monto_pagado)).scalar() or Decimal("0"))

        # Monto total de pagos conciliados
        monto_conciliado = float(
            query_base.filter(Pago.conciliado.is_(True)).with_entities(func.sum(Pago.monto_pagado)).scalar() or Decimal("0")
        )

        # Porcentaje de conciliación
        porcentaje_conciliacion = (total_pagos_conciliados / total_pagos * 100) if total_pagos > 0 else 0
        porcentaje_monto_conciliado = (monto_conciliado / monto_total * 100) if monto_total > 0 else 0

        return {
            "total_pagos": total_pagos,
            "total_pagos_conciliados": total_pagos_conciliados,
            "total_pagos_no_conciliados": total_pagos - total_pagos_conciliados,
            "monto_total": monto_total,
            "monto_conciliado": monto_conciliado,
            "monto_no_conciliado": monto_total - monto_conciliado,
            "porcentaje_conciliacion": round(porcentaje_conciliacion, 2),
            "porcentaje_monto_conciliado": round(porcentaje_monto_conciliado, 2),
        }

    except Exception as e:
        logger.error(f"Error obteniendo estadísticas de pagos conciliados: {e}", exc_info=True)
        raise HTTPException(status_code=500, detail=f"Error interno: {str(e)}")


@router.get("/financiamiento-por-rangos")
@cache_result(ttl=300, key_prefix="dashboard")  # ✅ Agregar cache para mejorar performance
def obtener_financiamiento_por_rangos(
    analista: Optional[str] = Query(None),
    concesionario: Optional[str] = Query(None),
    modelo: Optional[str] = Query(None),
    fecha_inicio: Optional[date] = Query(None),
    fecha_fin: Optional[date] = Query(None),
    db: Session = Depends(get_db),
    current_user: User = Depends(get_current_user),
):
    """
    Obtiene distribución de financiamiento por rangos de monto para gráfico de pirámide
    Los rangos están ordenados de mayor a menor para crear efecto de pirámide
    ✅ OPTIMIZADO: Usa una sola query con CASE WHEN en lugar de múltiples queries
    """
    import time

    start_time = time.time()

    try:
        query_base = db.query(Prestamo).filter(Prestamo.estado == "APROBADO")
        query_base = FiltrosDashboard.aplicar_filtros_prestamo(
            query_base, analista, concesionario, modelo, fecha_inicio, fecha_fin
        )

        # ✅ OPTIMIZACIÓN: Calcular totales en una sola query
        totales_query = query_base.with_entities(
            func.count(Prestamo.id).label("total_prestamos"), func.sum(Prestamo.total_financiamiento).label("total_monto")
        ).first()
        total_prestamos = totales_query.total_prestamos or 0
        total_monto = float(totales_query.total_monto or Decimal("0"))

        # ✅ Rangos de financiamiento de $500 en $500 (de mayor a menor para efecto pirámide)
        rangos = []
        # Generar rangos de $500 desde $0 hasta $50,000
        max_rango = 50000
        paso = 500
        # Generar rangos desde $0 hasta $50,000 en pasos de $500
        for min_val in range(0, max_rango, paso):
            max_val = min_val + paso
            # Formatear etiqueta: $0 - $500, $500 - $1000, etc.
            categoria = f"${min_val:,.0f} - ${max_val:,.0f}".replace(",", "")
            rangos.append((min_val, max_val, categoria))

        # Agregar rango final para montos mayores a $50,000 (al inicio para que quede primero)
        rangos.insert(0, (max_rango, None, f"${max_rango:,.0f}+".replace(",", "")))

        # Invertir lista para que quede de mayor a menor (efecto pirámide)
        rangos.reverse()

        distribucion_data = _procesar_distribucion_rango_monto(query_base, rangos, total_prestamos, total_monto)

        # Ordenar de mayor a menor monto para efecto pirámide
        distribucion_data.sort(key=lambda x: x["monto_total"], reverse=True)

        total_time = int((time.time() - start_time) * 1000)
        logger.info(f"⏱️ [financiamiento-por-rangos] Tiempo total: {total_time}ms")

        return {
            "rangos": distribucion_data,
            "total_prestamos": total_prestamos,
            "total_monto": total_monto,
        }

    except HTTPException:
        raise
    except Exception as e:
        logger.error(f"Error obteniendo financiamiento por rangos: {e}", exc_info=True)
        try:
            db.rollback()  # ✅ Rollback para restaurar transacción después de error
        except Exception:
            pass
        raise HTTPException(status_code=500, detail=f"Error interno: {str(e)}")


def _get_morosidad_categoria(dias_atraso: int) -> str:
    """Determina la categoría de morosidad basada en los días de atraso."""
    if dias_atraso <= 5:
        return "0-5 días"
    elif dias_atraso <= 15:
        return "5-15 días"
    elif dias_atraso <= 60:  # ~1 month to 2 months
        return "1-2 meses"
    elif dias_atraso <= 90:  # ~2 months to 3 months
        return "2-3 meses"
    elif dias_atraso <= 180:  # ~4 months to 6 months
        return "4-6 meses"
    elif dias_atraso <= 365:  # ~6 months to 1 year
        return "6 meses - 1 año"
    else:
        return "Más de 1 año"


@router.get("/composicion-morosidad")
def obtener_composicion_morosidad(
    analista: Optional[str] = Query(None),
    concesionario: Optional[str] = Query(None),
    modelo: Optional[str] = Query(None),
    fecha_inicio: Optional[date] = Query(None),
    fecha_fin: Optional[date] = Query(None),
    db: Session = Depends(get_db),
    current_user: User = Depends(get_current_user),
):
    """
    Obtiene datos de morosidad para gráfico de barras: categorías de días de atraso vs monto
    Retorna puntos agrupados por categorías de días de atraso con el monto total por categoría
    """
    try:
        hoy = date.today()

        # Query base para cuotas vencidas no pagadas
        query_base = (
            db.query(
                Cuota.id,
                Cuota.monto_cuota,
                Cuota.fecha_vencimiento,
            )
            .join(Prestamo, Cuota.prestamo_id == Prestamo.id)
            .filter(
                Prestamo.estado == "APROBADO",
                Cuota.fecha_vencimiento < hoy,
                Cuota.estado != "PAGADO",
            )
        )

        # Aplicar filtros
        if analista:
            query_base = query_base.filter(or_(Prestamo.analista == analista, Prestamo.producto_financiero == analista))
        if concesionario:
            query_base = query_base.filter(Prestamo.concesionario == concesionario)
        if modelo:
            query_base = query_base.filter(or_(Prestamo.producto == modelo, Prestamo.modelo_vehiculo == modelo))
        if fecha_inicio:
            query_base = query_base.filter(Prestamo.fecha_registro >= fecha_inicio)
        if fecha_fin:
            query_base = query_base.filter(Prestamo.fecha_registro <= fecha_fin)

        # Obtener todas las cuotas y calcular días de atraso
        cuotas = query_base.all()

        # ✅ Agrupar por categorías de días de atraso: {categoria: {monto_total, cantidad}}
        puntos_por_categoria = {}  # {categoria: {"monto": Decimal, "cantidad": int}}
        total_morosidad = Decimal("0")
        total_cuotas = 0

        for cuota in cuotas:
            # Calcular días de atraso
            dias_atraso = (hoy - cuota.fecha_vencimiento).days if cuota.fecha_vencimiento else 0
            monto = Decimal(str(cuota.monto_cuota)) if cuota.monto_cuota else Decimal("0")

            # Determinar categoría
            categoria = _get_morosidad_categoria(dias_atraso)

            # Agrupar por categoría
            if categoria not in puntos_por_categoria:
                puntos_por_categoria[categoria] = {"monto": Decimal("0"), "cantidad": 0}
            puntos_por_categoria[categoria]["monto"] += monto
            puntos_por_categoria[categoria]["cantidad"] += 1
            total_morosidad += monto
            total_cuotas += 1

        # Definir el orden deseado de las categorías
        orden_categorias = [
            "0-5 días",
            "5-15 días",
            "1-2 meses",
            "2-3 meses",
            "4-6 meses",
            "6 meses - 1 año",
            "Más de 1 año"
        ]

        # Convertir a lista de puntos para el gráfico de barras, manteniendo el orden
        puntos = []
<<<<<<< HEAD
        for categoria in orden_categorias:
            datos = puntos_por_categoria.get(categoria, {"monto": Decimal("0"), "cantidad": 0})
            puntos.append({
                "categoria": categoria,
                "monto": float(datos["monto"]),
                "cantidad_cuotas": datos["cantidad"]
            })
=======
        for dias, datos in sorted(puntos_por_dia.items()):
            puntos.append({"dias_atraso": dias, "monto": float(datos["monto"]), "cantidad_cuotas": datos["cantidad"]})
>>>>>>> 41af4720

        return {
            "puntos": puntos,  # Lista de {categoria, monto, cantidad_cuotas}
            "total_morosidad": float(total_morosidad),
            "total_cuotas": total_cuotas,
        }

    except HTTPException:
        raise
    except Exception as e:
        logger.error(f"Error obteniendo composición de morosidad: {e}", exc_info=True)
        try:
            db.rollback()  # ✅ Rollback para restaurar transacción después de error
        except Exception:
            pass
        raise HTTPException(status_code=500, detail=f"Error interno: {str(e)}")


@router.get("/evolucion-general-mensual")
@cache_result(ttl=300, key_prefix="dashboard")  # Cache por 5 minutos
def obtener_evolucion_general_mensual(
    analista: Optional[str] = Query(None),
    concesionario: Optional[str] = Query(None),
    modelo: Optional[str] = Query(None),
    fecha_inicio: Optional[date] = Query(None),
    fecha_fin: Optional[date] = Query(None),
    db: Session = Depends(get_db),
    current_user: User = Depends(get_current_user),
):
    """
    Obtiene la evolución mensual de Morosidad, Total Activos, Total Financiamiento y Total Pagos
    para los últimos 6 meses o el rango de fechas especificado.
    ✅ OPTIMIZADO: Usa queries con GROUP BY en lugar de loops por mes
    """
    import time

    start_time = time.time()

    try:
        hoy = date.today()
        nombres_meses = [
            "Enero",
            "Febrero",
            "Marzo",
            "Abril",
            "Mayo",
            "Junio",
            "Julio",
            "Agosto",
            "Septiembre",
            "Octubre",
            "Noviembre",
            "Diciembre",
        ]

        # Calcular rango de fechas (últimos 6 meses por defecto)
        if fecha_fin:
            fecha_fin_mes = fecha_fin.replace(day=1)
        else:
            fecha_fin_mes = hoy.replace(day=1)

        if fecha_inicio:
            fecha_inicio_mes = fecha_inicio.replace(day=1)
        else:
            # Últimos 6 meses
            año_inicio = fecha_fin_mes.year
            mes_inicio = fecha_fin_mes.month - 5
            if mes_inicio <= 0:
                año_inicio -= 1
                mes_inicio += 12
            fecha_inicio_mes = date(año_inicio, mes_inicio, 1)

        # Generar lista de meses
        meses_lista = []
        current = fecha_inicio_mes
        while current <= fecha_fin_mes:
            meses_lista.append(
                {
                    "año": current.year,
                    "mes": current.month,
                    "nombre": f"{nombres_meses[current.month - 1]} {current.year}",
                    "fecha": current,
                }
            )
            # Siguiente mes
            if current.month == 12:
                current = current.replace(year=current.year + 1, month=1)
            else:
                current = current.replace(month=current.month + 1)

        # ✅ OPTIMIZACIÓN: Calcular datos para todos los meses en queries optimizadas

        # Obtener el último día de cada mes
        ultimos_dias = {}
        primeros_dias = {}
        for mes_info in meses_lista:
            año = mes_info["año"]
            mes = mes_info["mes"]
            if mes == 12:
                ultimos_dias[(año, mes)] = date(año, 12, 31)
                primeros_dias[(año, mes)] = date(año, 12, 1)
            else:
                ultimos_dias[(año, mes)] = date(año, mes + 1, 1) - timedelta(days=1)
                primeros_dias[(año, mes)] = date(año, mes, 1)

        fecha_ultima = max(ultimos_dias.values())
        fecha_primera = min(primeros_dias.values())

        # 1. TOTAL FINANCIAMIENTO por mes (nuevos préstamos aprobados)
        start_financiamiento = time.time()
        query_financiamiento = (
            db.query(
                func.extract("year", Prestamo.fecha_registro).label("año"),
                func.extract("month", Prestamo.fecha_registro).label("mes"),
                func.sum(Prestamo.total_financiamiento).label("total"),
            )
            .filter(
                Prestamo.estado == "APROBADO",
                Prestamo.fecha_registro >= fecha_primera,
                Prestamo.fecha_registro <= fecha_ultima,
            )
            .group_by(func.extract("year", Prestamo.fecha_registro), func.extract("month", Prestamo.fecha_registro))
        )
        query_financiamiento = FiltrosDashboard.aplicar_filtros_prestamo(
            query_financiamiento, analista, concesionario, modelo, None, None
        )
        financiamiento_por_mes = {
            (int(row.año), int(row.mes)): float(row.total or Decimal("0")) for row in query_financiamiento.all()
        }
        tiempo_financiamiento = int((time.time() - start_financiamiento) * 1000)
        logger.info(f"📊 [evolucion-general] Financiamiento por mes: {tiempo_financiamiento}ms")

        # 2. TOTAL PAGOS por mes (usar Pago.monto_pagado, no Pago.monto)
        # ✅ ACTUALIZADO: Usar LEFT JOIN para incluir pagos sin prestamo_id (articulación por cedula)
        start_pagos = time.time()

        # Query con SQL directo para mejor control de LEFT JOIN y articulación por cedula
        prestamo_conditions_pagos = []
        bind_params_pagos = {"fecha_inicio": fecha_primera, "fecha_fin": fecha_ultima}

        if analista or concesionario or modelo:
            if analista:
                prestamo_conditions_pagos.append("(pr.analista = :analista OR pr.producto_financiero = :analista)")
                bind_params_pagos["analista"] = analista
            if concesionario:
                prestamo_conditions_pagos.append("pr.concesionario = :concesionario")
                bind_params_pagos["concesionario"] = concesionario
            if modelo:
                prestamo_conditions_pagos.append("(pr.producto = :modelo OR pr.modelo_vehiculo = :modelo)")
                bind_params_pagos["modelo"] = modelo

            where_clause = """p.fecha_pago >= :fecha_inicio
                      AND p.fecha_pago <= :fecha_fin
                      AND p.monto_pagado IS NOT NULL
                      AND p.monto_pagado > 0
                      AND p.activo = TRUE
                      AND (pr.estado = 'APROBADO' OR p.prestamo_id IS NULL)"""

            if prestamo_conditions_pagos:
                where_clause += " AND " + " AND ".join(prestamo_conditions_pagos)

            query_pagos_sql = text(
                f"""
                SELECT 
                    EXTRACT(YEAR FROM p.fecha_pago)::integer as año,
                    EXTRACT(MONTH FROM p.fecha_pago)::integer as mes,
                    COALESCE(SUM(p.monto_pagado), 0) as total
                FROM pagos p
                LEFT JOIN prestamos pr ON (
                    (p.prestamo_id IS NOT NULL AND pr.id = p.prestamo_id)
                    OR (p.prestamo_id IS NULL AND pr.cedula = p.cedula AND pr.estado = 'APROBADO')
                )
                WHERE {where_clause}
                GROUP BY EXTRACT(YEAR FROM p.fecha_pago), EXTRACT(MONTH FROM p.fecha_pago)
                ORDER BY año, mes
                """
            ).bindparams(**bind_params_pagos)
        else:
            # Sin filtros, query más simple
            query_pagos_sql = text(
                """
                SELECT 
                    EXTRACT(YEAR FROM fecha_pago)::integer as año,
                    EXTRACT(MONTH FROM fecha_pago)::integer as mes,
                    COALESCE(SUM(monto_pagado), 0) as total
                FROM pagos
                WHERE fecha_pago >= :fecha_inicio
                  AND fecha_pago <= :fecha_fin
                  AND monto_pagado IS NOT NULL
                  AND monto_pagado > 0
                  AND activo = TRUE
                GROUP BY EXTRACT(YEAR FROM fecha_pago), EXTRACT(MONTH FROM fecha_pago)
                ORDER BY año, mes
                """
            ).bindparams(fecha_inicio=fecha_primera, fecha_fin=fecha_ultima)

        resultados_pagos = db.execute(query_pagos_sql).fetchall()
        pagos_por_mes = {(int(row[0]), int(row[1])): float(row[2] or Decimal("0")) for row in resultados_pagos}
        tiempo_pagos = int((time.time() - start_pagos) * 1000)
        logger.info(f"📊 [evolucion-general] Pagos por mes: {tiempo_pagos}ms")

        # 3. Construir evolución mensual (calcular morosidad y activos por mes)
        # ✅ OPTIMIZACIÓN: Queries optimizadas con GROUP BY en lugar de loop por mes
        start_evolucion = time.time()
        evolucion = []

        # ✅ OPTIMIZACIÓN: Calcular morosidad por mes de forma más eficiente
        # La morosidad es acumulativa: cuotas vencidas hasta el final de cada mes
        # Usar CTE o subquery para calcular morosidad por mes
        morosidad_por_mes = {}
        try:
            # Obtener todos los últimos días de mes de una vez
            ultimos_dias_lista = list(ultimos_dias.values())
            if ultimos_dias_lista:
                fecha_ultima_morosidad = max(ultimos_dias_lista)

                # ✅ CORRECCIÓN: Query optimizada: calcular morosidad REAL restando pagos aplicados
                # Morosidad = Cuotas vencidas - Pagos aplicados a cuotas vencidas
                query_morosidad_optimizada = db.execute(
                    text(
                        """
                        WITH cuotas_vencidas AS (
                            SELECT 
                                EXTRACT(YEAR FROM c.fecha_vencimiento)::integer as año,
                                EXTRACT(MONTH FROM c.fecha_vencimiento)::integer as mes,
                                COALESCE(SUM(c.monto_cuota), 0) as total_cuotas_vencidas
                            FROM cuotas c
                            INNER JOIN prestamos p ON c.prestamo_id = p.id
                            WHERE p.estado = 'APROBADO'
                              AND c.fecha_vencimiento <= :fecha_limite
                              AND c.estado != 'PAGADO'
                            GROUP BY 
                                EXTRACT(YEAR FROM c.fecha_vencimiento),
                                EXTRACT(MONTH FROM c.fecha_vencimiento)
                        ),
                        pagos_aplicados AS (
                            SELECT 
                                EXTRACT(YEAR FROM c.fecha_vencimiento)::integer as año,
                                EXTRACT(MONTH FROM c.fecha_vencimiento)::integer as mes,
                                COALESCE(SUM(pc.monto_aplicado), 0) as total_pagado
                            FROM pago_cuotas pc
                            INNER JOIN cuotas c ON pc.cuota_id = c.id
                            INNER JOIN prestamos p ON c.prestamo_id = p.id
                            INNER JOIN pagos pa ON pc.pago_id = pa.id
                            WHERE c.fecha_vencimiento <= :fecha_limite
                              AND c.estado != 'PAGADO'
                              AND p.estado = 'APROBADO'
                              AND pa.fecha_pago <= :fecha_limite
                              AND pa.activo = TRUE
                              AND pa.monto_pagado > 0
                            GROUP BY 
                                EXTRACT(YEAR FROM c.fecha_vencimiento),
                                EXTRACT(MONTH FROM c.fecha_vencimiento)
                        )
                        SELECT 
                            cv.año,
                            cv.mes,
                            GREATEST(0, cv.total_cuotas_vencidas - COALESCE(pa.total_pagado, 0)) as morosidad
                        FROM cuotas_vencidas cv
                        LEFT JOIN pagos_aplicados pa ON cv.año = pa.año AND cv.mes = pa.mes
                        ORDER BY cv.año, cv.mes
                        """
                    ).bindparams(fecha_limite=fecha_ultima_morosidad)
                )

                resultados_morosidad = query_morosidad_optimizada.fetchall()
                morosidad_por_mes = {(int(row[0]), int(row[1])): float(row[2] or Decimal("0")) for row in resultados_morosidad}
        except Exception as e:
            logger.warning(f"⚠️ [evolucion-general] Error calculando morosidad optimizada: {e}, usando método fallback")
            morosidad_por_mes = {}

        # ✅ OPTIMIZACIÓN: Query única para activos acumulados por mes
        activos_por_mes = {}
        try:
            if ultimos_dias_lista:
                fecha_ultima_activos = max(ultimos_dias_lista)

                # Query optimizada: activos acumulados por mes usando GROUP BY
                query_activos_optimizada = (
                    db.query(
                        func.extract("year", Prestamo.fecha_registro).label("año"),
                        func.extract("month", Prestamo.fecha_registro).label("mes"),
                        func.sum(Prestamo.total_financiamiento).label("activos"),
                    )
                    .filter(
                        Prestamo.estado == "APROBADO",
                        Prestamo.fecha_registro <= fecha_ultima_activos,
                    )
                    .group_by(func.extract("year", Prestamo.fecha_registro), func.extract("month", Prestamo.fecha_registro))
                )

                # Aplicar filtros si existen
                if analista or concesionario or modelo:
                    query_activos_optimizada = FiltrosDashboard.aplicar_filtros_prestamo(
                        query_activos_optimizada, analista, concesionario, modelo, None, None
                    )

                resultados_activos = query_activos_optimizada.all()
                # Calcular acumulado
                total_activos_acum = Decimal("0")
                for row in sorted(resultados_activos, key=lambda x: (x.año, x.mes)):
                    total_activos_acum += Decimal(str(row.activos or 0))
                    activos_por_mes[(int(row.año), int(row.mes))] = float(total_activos_acum)
        except Exception as e:
            logger.warning(f"⚠️ [evolucion-general] Error calculando activos optimizados: {e}, usando método fallback")
            activos_por_mes = {}

        # Construir evolución mensual usando datos pre-calculados
        for mes_info in meses_lista:
            año = mes_info["año"]
            mes = mes_info["mes"]
            nombre_mes = mes_info["nombre"]
            mes_key = (año, mes)

            # Usar datos pre-calculados o calcular en el momento si no están disponibles
            morosidad = morosidad_por_mes.get(mes_key, 0.0)
            total_activos = activos_por_mes.get(mes_key, 0.0)

            # Si no hay datos pre-calculados, calcular en el momento (fallback)
            if morosidad == 0.0 and mes_key not in morosidad_por_mes:
                ultimo_dia_mes = ultimos_dias[mes_key]
                query_morosidad = (
                    db.query(func.sum(Cuota.monto_cuota))
                    .join(Prestamo, Cuota.prestamo_id == Prestamo.id)
                    .filter(
                        Prestamo.estado == "APROBADO",
                        Cuota.fecha_vencimiento <= ultimo_dia_mes,
                        Cuota.estado != "PAGADO",
                    )
                )
                query_morosidad = FiltrosDashboard.aplicar_filtros_cuota(
                    query_morosidad, analista, concesionario, modelo, None, None
                )
                morosidad = float(query_morosidad.scalar() or Decimal("0"))

            if total_activos == 0.0 and mes_key not in activos_por_mes:
                ultimo_dia_mes = ultimos_dias[mes_key]
                query_activos = db.query(func.sum(Prestamo.total_financiamiento)).filter(
                    Prestamo.estado == "APROBADO",
                    Prestamo.fecha_registro <= ultimo_dia_mes,
                )
                query_activos = FiltrosDashboard.aplicar_filtros_prestamo(
                    query_activos, analista, concesionario, modelo, None, None
                )
                total_activos = float(query_activos.scalar() or Decimal("0"))

            # Obtener datos pre-calculados
            total_financiamiento = financiamiento_por_mes.get(mes_key, 0.0)
            total_pagos = pagos_por_mes.get(mes_key, 0.0)

            evolucion.append(
                {
                    "mes": nombre_mes,
                    "morosidad": round(morosidad, 2),
                    "total_activos": round(total_activos, 2),
                    "total_financiamiento": round(total_financiamiento, 2),
                    "total_pagos": round(total_pagos, 2),
                }
            )

        tiempo_evolucion = int((time.time() - start_evolucion) * 1000)
        total_time = int((time.time() - start_time) * 1000)
        logger.info(
            f"⏱️ [evolucion-general] Tiempo total: {total_time}ms (financiamiento: {tiempo_financiamiento}ms, pagos: {tiempo_pagos}ms, evolucion: {tiempo_evolucion}ms)"
        )

        return {"evolucion": evolucion}

    except Exception as e:
        logger.error(f"Error obteniendo evolución general mensual: {e}", exc_info=True)
        raise HTTPException(status_code=500, detail=f"Error interno: {str(e)}")


@router.get("/distribucion-prestamos")
def obtener_distribucion_prestamos(
    tipo: str = Query("rango_monto", description="Tipo de distribución: rango_monto, plazo, rango_monto_plazo, estado"),
    analista: Optional[str] = Query(None),
    concesionario: Optional[str] = Query(None),
    modelo: Optional[str] = Query(None),
    fecha_inicio: Optional[date] = Query(None),
    fecha_fin: Optional[date] = Query(None),
    db: Session = Depends(get_db),
    current_user: User = Depends(get_current_user),
):
    """
    Componente 5: Distribución de Préstamos
    """
    try:
        query_base = db.query(Prestamo).filter(Prestamo.estado == "APROBADO")
        query_base = FiltrosDashboard.aplicar_filtros_prestamo(
            query_base, analista, concesionario, modelo, fecha_inicio, fecha_fin
        )

        total_prestamos = query_base.count()
        total_monto = float(query_base.with_entities(func.sum(Prestamo.total_financiamiento)).scalar() or Decimal("0"))

        distribucion_data = []

        if tipo == "rango_monto":
            # Rangos: 0-5000, 5000-10000, 10000-20000, 20000-50000, 50000+
            rangos = [
                (0, 5000, "0 - $5,000"),
                (5000, 10000, "$5,000 - $10,000"),
                (10000, 20000, "$10,000 - $20,000"),
                (20000, 50000, "$20,000 - $50,000"),
                (50000, None, "$50,000+"),
            ]
            distribucion_data = _procesar_distribucion_rango_monto(query_base, rangos, total_prestamos, total_monto)

        elif tipo == "plazo":
            distribucion_data = _procesar_distribucion_por_plazo(query_base, total_prestamos, total_monto)

        elif tipo == "estado":
            distribucion_data = _procesar_distribucion_por_estado(query_base, total_prestamos, total_monto)

        elif tipo == "rango_monto_plazo":
            rangos_monto = [
                (0, 10000, "Pequeño"),
                (10000, 30000, "Mediano"),
                (30000, None, "Grande"),
            ]
            rangos_plazo = [
                (0, 12, "Corto"),
                (12, 36, "Medio"),
                (36, None, "Largo"),
            ]
            distribucion_data = _procesar_distribucion_rango_monto_plazo(
                query_base, rangos_monto, rangos_plazo, total_prestamos, total_monto
            )

        return {
            "distribucion": distribucion_data,
            "tipo": tipo,
            "total_prestamos": total_prestamos,
            "total_monto": total_monto,
        }

    except Exception as e:
        logger.error(f"Error obteniendo distribución de préstamos: {e}", exc_info=True)
        raise HTTPException(status_code=500, detail=f"Error interno: {str(e)}")


@router.get("/cuentas-cobrar-tendencias")
def obtener_cuentas_cobrar_tendencias(
    meses_proyeccion: int = Query(6, description="Meses de proyección adelante"),
    granularidad: str = Query(
        "mes_actual", description="Granularidad: mes_actual, proximos_n_dias, hasta_fin_anio, personalizado"
    ),
    dias: Optional[int] = Query(None, description="Días para granularidad 'proximos_n_dias'"),
    analista: Optional[str] = Query(None),
    concesionario: Optional[str] = Query(None),
    modelo: Optional[str] = Query(None),
    fecha_inicio: Optional[date] = Query(None),
    fecha_fin: Optional[date] = Query(None),
    db: Session = Depends(get_db),
    current_user: User = Depends(get_current_user),
):
    """
    Componente 6: Tendencias de Cuentas por Cobrar y Cuotas en Días
    """
    try:
        hoy = date.today()

        # Determinar rango de fechas según granularidad
        fecha_inicio_query, fecha_fin_query = _calcular_rango_fechas_granularidad(
            granularidad, hoy, dias, fecha_inicio, fecha_fin
        )

        # Extender hasta incluir proyección
        fecha_fin_proyeccion = fecha_fin_query + timedelta(days=meses_proyeccion * 30)

        # Generar lista de fechas (diaria)
        datos: List[dict[str, Any]] = []
        current_date = fecha_inicio_query
        fecha_division = fecha_fin_query  # Separación entre datos reales y proyección

        while current_date <= fecha_fin_proyeccion:
            es_proyeccion = current_date > fecha_division

            # CUENTAS POR COBRAR: Suma de monto_cuota de cuotas pendientes hasta esa fecha
            if not es_proyeccion:
                query_cuentas = (
                    db.query(func.sum(Cuota.monto_cuota))
                    .join(Prestamo, Cuota.prestamo_id == Prestamo.id)
                    .filter(
                        Prestamo.estado == "APROBADO",
                        Cuota.fecha_vencimiento <= current_date,
                        Cuota.estado != "PAGADO",
                    )
                )
                query_cuentas = FiltrosDashboard.aplicar_filtros_cuota(
                    query_cuentas, analista, concesionario, modelo, fecha_inicio, fecha_fin
                )
                cuentas_por_cobrar = float(query_cuentas.scalar() or Decimal("0"))
            else:
                # Proyección: usar último valor conocido con factor de crecimiento
                cuentas_por_cobrar = _calcular_proyeccion_cuentas_cobrar(datos)

            # CUOTAS EN DÍAS: Contar cuotas que se deben pagar por día (fecha_vencimiento = current_date)
            if not es_proyeccion:
                query_cuotas_dia = (
                    db.query(func.count(Cuota.id))
                    .join(Prestamo, Cuota.prestamo_id == Prestamo.id)
                    .filter(
                        Prestamo.estado == "APROBADO",
                        Cuota.fecha_vencimiento == current_date,
                        Cuota.estado != "PAGADO",
                    )
                )
                query_cuotas_dia = FiltrosDashboard.aplicar_filtros_cuota(
                    query_cuotas_dia, analista, concesionario, modelo, fecha_inicio, fecha_fin
                )
                cuotas_en_dias = query_cuotas_dia.scalar() or 0
            else:
                # Proyección: usar promedio de últimos días históricos
                cuotas_en_dias = _calcular_proyeccion_cuotas_dias(datos)

            datos.append(
                {
                    "fecha": current_date.isoformat(),
                    "fecha_formateada": current_date.strftime("%d/%m/%Y"),
                    "cuentas_por_cobrar": cuentas_por_cobrar if not es_proyeccion else None,
                    "cuentas_por_cobrar_proyectado": cuentas_por_cobrar if es_proyeccion else None,
                    "cuotas_en_dias": cuotas_en_dias if not es_proyeccion else None,
                    "cuotas_en_dias_proyectado": cuotas_en_dias if es_proyeccion else None,
                    "es_proyeccion": es_proyeccion,
                }
            )

            current_date += timedelta(days=1)

        return {
            "datos": datos,
            "fecha_inicio": fecha_inicio_query.isoformat(),
            "fecha_fin": fecha_fin_proyeccion.isoformat(),
            "meses_proyeccion": meses_proyeccion,
            "ultima_actualizacion": datetime.now().isoformat(),
        }

    except Exception as e:
        logger.error(f"Error obteniendo tendencias: {e}", exc_info=True)
        raise HTTPException(status_code=500, detail=f"Error interno: {str(e)}")


@router.get("/financiamiento-tendencia-mensual")
@cache_result(ttl=300, key_prefix="dashboard")  # Cache por 5 minutos
def obtener_financiamiento_tendencia_mensual(
    meses: int = Query(12, description="Número de meses a mostrar (últimos N meses)"),
    analista: Optional[str] = Query(None),
    concesionario: Optional[str] = Query(None),
    modelo: Optional[str] = Query(None),
    fecha_inicio: Optional[date] = Query(None),
    fecha_fin: Optional[date] = Query(None),
    db: Session = Depends(get_db),
    current_user: User = Depends(get_current_user),
):
    """
    Tendencia mensual de financiamientos para gráfico de primera plana
    Últimos N meses con nuevos financiamientos y monto total mensual
    ✅ OPTIMIZADO: Una sola query con GROUP BY en lugar de múltiples queries en loop
    """
    import time

    start_time = time.time()

    try:
        hoy = date.today()
        nombres_meses = ["Ene", "Feb", "Mar", "Abr", "May", "Jun", "Jul", "Ago", "Sep", "Oct", "Nov", "Dic"]

        # Calcular fecha inicio (hace N meses)
        fecha_inicio_query = fecha_inicio
        if not fecha_inicio_query:
            año_inicio = hoy.year
            mes_inicio = hoy.month - meses + 1
            if mes_inicio <= 0:
                año_inicio -= 1
                mes_inicio += 12
            fecha_inicio_query = date(año_inicio, mes_inicio, 1)

        # Calcular fecha fin (hoy)
        fecha_fin_query = hoy

        # ✅ OPTIMIZACIÓN: Una sola query para obtener todos los nuevos financiamientos por mes con GROUP BY
        start_query = time.time()
        resultados_nuevos = []
        try:
        # Construir filtros base
            # ⚠️ TEMPORAL: Usar fecha_aprobacion porque fecha_registro no migró correctamente
        filtros_base = [Prestamo.estado == "APROBADO"]
        if fecha_inicio_query:
                filtros_base.append(Prestamo.fecha_aprobacion >= fecha_inicio_query)
        if fecha_fin_query:
                filtros_base.append(Prestamo.fecha_aprobacion <= fecha_fin_query)

        # Query optimizada: GROUP BY año y mes
        query_nuevos = (
            db.query(
                    func.extract("year", Prestamo.fecha_aprobacion).label("año"),
                    func.extract("month", Prestamo.fecha_aprobacion).label("mes"),
                func.count(Prestamo.id).label("cantidad"),
                func.sum(Prestamo.total_financiamiento).label("monto_total"),
            )
            .filter(*filtros_base)
                .group_by(func.extract("year", Prestamo.fecha_aprobacion), func.extract("month", Prestamo.fecha_aprobacion))
                .order_by(func.extract("year", Prestamo.fecha_aprobacion), func.extract("month", Prestamo.fecha_aprobacion))
        )

        # Aplicar filtros adicionales (si hay)
        query_nuevos = FiltrosDashboard.aplicar_filtros_prestamo(
            query_nuevos, analista, concesionario, modelo, fecha_inicio, fecha_fin
        )

        resultados_nuevos = query_nuevos.all()
        query_time = int((time.time() - start_query) * 1000)
        logger.info(f"📊 [financiamiento-tendencia] Query completada en {query_time}ms, {len(resultados_nuevos)} meses")
        except Exception as e:
            logger.error(f"⚠️ [financiamiento-tendencia] Error en query nuevos financiamientos: {e}", exc_info=True)
            try:
                db.rollback()  # ✅ Rollback para restaurar transacción después de error
            except Exception:
                pass
            resultados_nuevos = []

        # Crear diccionario de nuevos financiamientos por mes
        nuevos_por_mes = {}
        for row in resultados_nuevos:
            año_mes = int(row.año)
            num_mes = int(row.mes)
            nuevos_por_mes[(año_mes, num_mes)] = {
                "cantidad": row.cantidad or 0,
                "monto": float(row.monto_total or Decimal("0")),
            }

        # ✅ Query para calcular suma de monto_cuota programado por mes (cuotas que vencen en cada mes)
        # ⚠️ IMPORTANTE: Esto representa "Cuánto DEBERÍAMOS COBRAR este mes" (cuotas que vencen)
        # No incluye pagos de meses anteriores ni anticipados
        start_cuotas = time.time()
        cuotas_por_mes = {}
        try:
            query_cuotas = (
                db.query(
                    func.extract("year", Cuota.fecha_vencimiento).label("año"),
                    func.extract("month", Cuota.fecha_vencimiento).label("mes"),
                    func.sum(Cuota.monto_cuota).label("total_cuotas_programadas"),
                )
                .join(Prestamo, Cuota.prestamo_id == Prestamo.id)
                .filter(
                    Prestamo.estado == "APROBADO",
                    Cuota.fecha_vencimiento >= fecha_inicio_query,
                    Cuota.fecha_vencimiento <= fecha_fin_query,
                )
                .group_by(func.extract("year", Cuota.fecha_vencimiento), func.extract("month", Cuota.fecha_vencimiento))
                .order_by(func.extract("year", Cuota.fecha_vencimiento), func.extract("month", Cuota.fecha_vencimiento))
            )

            # Aplicar filtros de préstamo a las cuotas
            if analista:
                query_cuotas = query_cuotas.filter(
                    or_(Prestamo.analista == analista, Prestamo.producto_financiero == analista)
                )
            if concesionario:
                query_cuotas = query_cuotas.filter(Prestamo.concesionario == concesionario)
            if modelo:
                query_cuotas = query_cuotas.filter(or_(Prestamo.producto == modelo, Prestamo.modelo_vehiculo == modelo))

            resultados_cuotas = query_cuotas.all()
            for row in resultados_cuotas:
                año_mes = int(row.año)
                num_mes = int(row.mes)
                cuotas_por_mes[(año_mes, num_mes)] = float(row.total_cuotas_programadas or Decimal("0"))

            cuotas_time = int((time.time() - start_cuotas) * 1000)
            logger.info(f"📊 [financiamiento-tendencia] Query cuotas programadas completada en {cuotas_time}ms")
        except Exception as e:
            logger.error(f"⚠️ [financiamiento-tendencia] Error en query cuotas programadas: {e}", exc_info=True)
            try:
                db.rollback()  # ✅ Rollback para restaurar transacción después de error
            except Exception:
                pass
            cuotas_por_mes = {}

        # ✅ Query para calcular suma de monto_pagado de tabla pagos por mes
        # ⚠️ IMPORTANTE: Esto representa "Cuánto dinero ENTRÓ este mes" (flujo de caja)
        # Incluye TODOS los pagos realizados en el mes, sin importar para qué cuota son:
        # - Pagos de cuotas atrasadas de meses anteriores (PRINCIPAL CAUSA de diferencia)
        # - Exceso de pagos aplicado a cuotas futuras (solo si hay exceso después de pagar todas las vencidas)
        # - Pagos extras/amortizaciones
        # Por eso puede ser MAYOR que "Cuotas Programadas por Mes"
        # NOTA: Los pagos se aplican PRIMERO a cuotas vencidas, no hay pagos anticipados intencionales
        start_pagos = time.time()
        fecha_inicio_query_dt = datetime.combine(fecha_inicio_query, datetime.min.time())
        fecha_fin_query_dt = datetime.combine(fecha_fin_query, datetime.max.time())

        pagos_por_mes = {}
        try:
            # ✅ ACTUALIZADO: Usar tabla pagos (no pagos_staging) con prestamo_id y cedula
            # Aplicar filtros de analista/concesionario/modelo mediante JOIN con prestamos
            prestamo_conditions_pagos = []
            bind_params_pagos = {"fecha_inicio": fecha_inicio_query_dt, "fecha_fin": fecha_fin_query_dt}

            if analista or concesionario or modelo:
                # Si hay filtros, necesitamos JOIN con prestamos
                if analista:
                    prestamo_conditions_pagos.append("(pr.analista = :analista OR pr.producto_financiero = :analista)")
                    bind_params_pagos["analista"] = analista
                if concesionario:
                    prestamo_conditions_pagos.append("pr.concesionario = :concesionario")
                    bind_params_pagos["concesionario"] = concesionario
                if modelo:
                    prestamo_conditions_pagos.append("(pr.producto = :modelo OR pr.modelo_vehiculo = :modelo)")
                    bind_params_pagos["modelo"] = modelo

                # Construir WHERE completo
                where_clause = """p.fecha_pago >= :fecha_inicio
                      AND p.fecha_pago <= :fecha_fin
                      AND p.monto_pagado IS NOT NULL
                      AND p.monto_pagado > 0
                      AND p.activo = TRUE
                      AND pr.estado = 'APROBADO'"""

                if prestamo_conditions_pagos:
                    where_clause += " AND " + " AND ".join(prestamo_conditions_pagos)

                query_pagos_sql = text(
                    f"""
                    SELECT 
                        EXTRACT(YEAR FROM p.fecha_pago)::integer as año,
                        EXTRACT(MONTH FROM p.fecha_pago)::integer as mes,
                        COALESCE(SUM(p.monto_pagado), 0) as total_pagado
                    FROM pagos p
                    LEFT JOIN prestamos pr ON (
                        (p.prestamo_id IS NOT NULL AND pr.id = p.prestamo_id)
                        OR (p.prestamo_id IS NULL AND pr.cedula = p.cedula AND pr.estado = 'APROBADO')
                    )
                    WHERE {where_clause}
                    GROUP BY 
                        EXTRACT(YEAR FROM p.fecha_pago),
                        EXTRACT(MONTH FROM p.fecha_pago)
                    ORDER BY año, mes
                    """
                ).bindparams(**bind_params_pagos)
            else:
                # Sin filtros, query más simple sin JOIN (solo tabla pagos)
                query_pagos_sql = text(
                    """
                    SELECT 
                        EXTRACT(YEAR FROM fecha_pago)::integer as año,
                        EXTRACT(MONTH FROM fecha_pago)::integer as mes,
                        COALESCE(SUM(monto_pagado), 0) as total_pagado
                    FROM pagos
                    WHERE fecha_pago >= :fecha_inicio
                      AND fecha_pago <= :fecha_fin
                      AND monto_pagado IS NOT NULL
                      AND monto_pagado > 0
                      AND activo = TRUE
                    GROUP BY 
                        EXTRACT(YEAR FROM fecha_pago),
                        EXTRACT(MONTH FROM fecha_pago)
                    ORDER BY año, mes
                    """
                ).bindparams(fecha_inicio=fecha_inicio_query_dt, fecha_fin=fecha_fin_query_dt)

            resultados_pagos = db.execute(query_pagos_sql).fetchall()
            for row in resultados_pagos:
                año_mes = int(row.año)
                num_mes = int(row.mes)
                pagos_por_mes[(año_mes, num_mes)] = float(row.total_pagado or Decimal("0"))
        except Exception as e:
            logger.error(f"⚠️ [financiamiento-tendencia] Error consultando pagos: {e}", exc_info=True)
            try:
                db.rollback()  # ✅ Rollback para restaurar transacción después de error
            except Exception:
                pass
            # Si la tabla no existe o hay error, usar valores por defecto (0)
            pagos_por_mes = {}

        pagos_time = int((time.time() - start_pagos) * 1000)
        logger.info(f"📊 [financiamiento-tendencia] Query pagos completada en {pagos_time}ms")

        # ✅ Query para calcular suma de monto_cuota de cuotas relacionadas con pagos del mes
        # OPTIMIZACIÓN SIMPLIFICADA: Obtener préstamos únicos con pagos, luego sumar cuotas agrupadas por mes de vencimiento
        start_cuotas_pagos = time.time()
        # ✅ ACTUALIZADO: Usar tabla pagos con prestamo_id y cedula (articulación)
        # Estrategia simplificada: Obtener préstamos que tienen pagos en el período, luego sumar todas sus cuotas por mes

        cuotas_pagos_por_mes = {}
        try:
            # Construir condiciones WHERE base para filtros de préstamos
            prestamo_conditions = ["pr.estado = 'APROBADO'"]
            bind_params = {"fecha_inicio": fecha_inicio_query_dt, "fecha_fin": fecha_fin_query_dt}

            if analista:
                prestamo_conditions.append("(pr.analista = :analista OR pr.producto_financiero = :analista)")
                bind_params["analista"] = analista
            if concesionario:
                prestamo_conditions.append("pr.concesionario = :concesionario")
                bind_params["concesionario"] = concesionario
            if modelo:
                prestamo_conditions.append("(pr.producto = :modelo OR pr.modelo_vehiculo = :modelo)")
                bind_params["modelo"] = modelo

            # Query simplificada: Una sola CTE para préstamos únicos, luego JOIN directo con cuotas
            query_cuotas_pagos_sql = text(
                f"""
                WITH prestamos_con_pagos AS (
                    SELECT DISTINCT pr.id as prestamo_id
                    FROM pagos p
                    LEFT JOIN prestamos pr ON (
                        (p.prestamo_id IS NOT NULL AND pr.id = p.prestamo_id)
                        OR (p.prestamo_id IS NULL AND pr.cedula = p.cedula AND pr.estado = 'APROBADO')
                    )
                    WHERE p.fecha_pago >= :fecha_inicio
                      AND p.fecha_pago <= :fecha_fin
                      AND p.monto_pagado IS NOT NULL
                      AND p.monto_pagado > 0
                      AND p.activo = TRUE
                      AND {' AND '.join(prestamo_conditions)}
                )
                SELECT 
                    EXTRACT(YEAR FROM c.fecha_vencimiento)::integer as año,
                    EXTRACT(MONTH FROM c.fecha_vencimiento)::integer as mes,
                    SUM(c.monto_cuota) as total_monto_cuota
                FROM cuotas c
                INNER JOIN prestamos_con_pagos pcp ON c.prestamo_id = pcp.prestamo_id
                WHERE c.fecha_vencimiento >= :fecha_inicio
                  AND c.fecha_vencimiento <= :fecha_fin
                GROUP BY 
                    EXTRACT(YEAR FROM c.fecha_vencimiento),
                    EXTRACT(MONTH FROM c.fecha_vencimiento)
                ORDER BY año, mes
                """
            ).bindparams(**bind_params)

            resultados_cuotas_pagos = db.execute(query_cuotas_pagos_sql).fetchall()
            for row in resultados_cuotas_pagos:
                año_mes = int(row.año)
                num_mes = int(row.mes)
                cuotas_pagos_por_mes[(año_mes, num_mes)] = float(row.total_monto_cuota or Decimal("0"))
        except Exception as e:
            logger.warning(f"⚠️ [financiamiento-tendencia] Error consultando cuotas de pagos: {e}, usando valores por defecto")
            try:
                db.rollback()  # ✅ Rollback para restaurar transacción después de error
            except Exception:
                pass
            # Si la tabla no existe o hay error, usar valores por defecto (0)
            cuotas_pagos_por_mes = {}

        cuotas_pagos_time = int((time.time() - start_cuotas_pagos) * 1000)
        logger.info(f"📊 [financiamiento-tendencia] Query monto_cuota de pagos completada en {cuotas_pagos_time}ms")

        # ✅ CÁLCULO CORRECTO: Morosidad = Suma de todas las cuotas vencidas hasta el último día del mes que NO han sido pagadas
        # Para cada mes, calcular la morosidad real: cuotas con fecha_vencimiento <= último_día_mes y estado != 'PAGADO'
        start_morosidad = time.time()
        morosidad_por_mes = {}
        
        # Construir filtros base para morosidad
        filtros_morosidad_base = ["p.estado = 'APROBADO'", "c.estado != 'PAGADO'"]
        params_morosidad_base = {}

        if analista:
            filtros_morosidad_base.append("(p.analista = :analista OR p.producto_financiero = :analista)")
            params_morosidad_base["analista"] = analista
        if concesionario:
            filtros_morosidad_base.append("p.concesionario = :concesionario")
            params_morosidad_base["concesionario"] = concesionario
        if modelo:
            filtros_morosidad_base.append("(p.producto = :modelo OR p.modelo_vehiculo = :modelo)")
            params_morosidad_base["modelo"] = modelo

        where_morosidad_base = " AND ".join(filtros_morosidad_base)

        # Calcular morosidad para cada mes (último día de cada mes)
        temp_date = fecha_inicio_query
        while temp_date <= hoy:
            año_temp = temp_date.year
            mes_temp = temp_date.month
            fecha_mes_fin_temp = _obtener_fechas_mes_siguiente(mes_temp, año_temp)
            ultimo_dia_mes_temp = fecha_mes_fin_temp - timedelta(days=1)

            try:
                params_morosidad = params_morosidad_base.copy()
                params_morosidad["ultimo_dia_mes"] = ultimo_dia_mes_temp

                query_morosidad_sql = text(
                    f"""
                    SELECT COALESCE(SUM(c.monto_cuota), 0) as morosidad
                    FROM cuotas c
                    INNER JOIN prestamos p ON c.prestamo_id = p.id
                    WHERE {where_morosidad_base}
                      AND c.fecha_vencimiento <= :ultimo_dia_mes
                    """
                ).bindparams(**params_morosidad)

                resultado_morosidad = db.execute(query_morosidad_sql)
                morosidad_valor = float(resultado_morosidad.scalar() or Decimal("0"))
                morosidad_por_mes[(año_temp, mes_temp)] = morosidad_valor

            except Exception as e:
                logger.warning(f"Error calculando morosidad para mes {temp_date}: {e}")
                try:
                    db.rollback()
                except Exception:
                    pass
                morosidad_por_mes[(año_temp, mes_temp)] = 0.0

            temp_date = fecha_mes_fin_temp

        morosidad_time = int((time.time() - start_morosidad) * 1000)
        logger.info(
            f"📊 [financiamiento-tendencia] Query morosidad completada en {morosidad_time}ms, {len(morosidad_por_mes)} meses"
        )

        # Generar datos mensuales (incluyendo meses sin datos) y calcular acumulados
        start_process = time.time()
        meses_data = []
        current_date = fecha_inicio_query
        total_acumulado = Decimal("0")

        # ⚠️ TEMPORAL: Usar fecha_aprobacion en lugar de fecha_registro
        while current_date <= hoy:
            año_mes = current_date.year
            num_mes = current_date.month
            fecha_mes_inicio = date(año_mes, num_mes, 1)
            fecha_mes_fin = _obtener_fechas_mes_siguiente(num_mes, año_mes)

            # Obtener datos del mes (o valores por defecto si no hay)
            datos_mes = nuevos_por_mes.get((año_mes, num_mes), {"cantidad": 0, "monto": Decimal("0")})
            cantidad_nuevos = datos_mes["cantidad"]
            monto_nuevos = datos_mes["monto"]

            # Obtener suma de cuotas programadas del mes
            monto_cuotas_programadas = cuotas_por_mes.get((año_mes, num_mes), 0.0)

            # Obtener suma de monto_pagado de tabla pagos del mes
            monto_pagado_mes = pagos_por_mes.get((año_mes, num_mes), 0.0)

            # Obtener suma de monto_cuota de cuotas relacionadas con pagos del mes
            monto_cuota_pagos = cuotas_pagos_por_mes.get((año_mes, num_mes), 0.0)

            # ✅ CÁLCULO CORRECTO: Morosidad = Suma de todas las cuotas vencidas hasta el último día del mes
            morosidad_mes = morosidad_por_mes.get((año_mes, num_mes), 0.0)

            # Calcular acumulado: sumar los nuevos financiamientos del mes
            total_acumulado += Decimal(str(monto_nuevos))

            meses_data.append(
                {
                    "mes": f"{nombres_meses[num_mes - 1]} {año_mes}",
                    "año": año_mes,
                    "mes_numero": num_mes,
                    "cantidad_nuevos": cantidad_nuevos,
                    "monto_nuevos": float(monto_nuevos),
                    "total_acumulado": float(total_acumulado),
                    "monto_cuotas_programadas": monto_cuotas_programadas,
                    "monto_pagado": monto_pagado_mes,
                    "monto_cuota": monto_cuota_pagos,
                    "morosidad": morosidad_mes,
                    "fecha_mes": fecha_mes_inicio.isoformat(),
                }
            )

            # Avanzar al siguiente mes
            current_date = fecha_mes_fin

        process_time = int((time.time() - start_process) * 1000)
        total_time = int((time.time() - start_time) * 1000)
        logger.info(
            f"⏱️ [financiamiento-tendencia] Tiempo total: {total_time}ms (query: {query_time}ms, process: {process_time}ms)"
        )

        return {"meses": meses_data, "fecha_inicio": fecha_inicio_query.isoformat(), "fecha_fin": hoy.isoformat()}

    except HTTPException:
        raise
    except Exception as e:
        logger.error(f"Error obteniendo tendencia mensual de financiamiento: {e}", exc_info=True)
        try:
            db.rollback()  # ✅ Rollback para restaurar transacción después de error
        except Exception:
            pass
        raise HTTPException(status_code=500, detail=f"Error interno: {str(e)}")


@router.get("/cobros-por-analista")
def obtener_cobros_por_analista(
    analista: Optional[str] = Query(None),
    concesionario: Optional[str] = Query(None),
    modelo: Optional[str] = Query(None),
    fecha_inicio: Optional[date] = Query(None),
    fecha_fin: Optional[date] = Query(None),
    db: Session = Depends(get_db),
    current_user: User = Depends(get_current_user),
):
    """
    Distribución de cobros por analista para gráfico de primera plana
    Top analistas con montos y cantidad de pagos conciliados
    """
    try:
        hoy = date.today()
        # fecha_inicio_mes calculado pero no usado en esta función
        # fecha_inicio_mes = date(hoy.year, hoy.month, 1)

        # Obtener cobros por analista (pagos del mes)
        # ✅ ACTUALIZADO: Usar tabla pagos (no pagos_staging) con prestamo_id y cedula
        # Ahora podemos hacer JOIN con prestamos para obtener analista
        try:
            # Query con JOIN para obtener cobros por analista
            query_cobros = db.execute(
                text(
                    """
                    SELECT 
                        COALESCE(pr.analista, 'Sin Analista') as analista,
                        COALESCE(SUM(p.monto_pagado), 0) as total_cobrado,
                        COUNT(p.id) as cantidad_pagos
                    FROM pagos p
                    LEFT JOIN prestamos pr ON (
                        (p.prestamo_id IS NOT NULL AND pr.id = p.prestamo_id)
                        OR (p.prestamo_id IS NULL AND pr.cedula = p.cedula AND pr.estado = 'APROBADO')
                    )
                    WHERE p.activo = TRUE
                      AND p.monto_pagado IS NOT NULL
                      AND p.monto_pagado > 0
                      AND p.fecha_pago >= :fecha_inicio
                      AND p.fecha_pago <= :fecha_fin
                    GROUP BY pr.analista
                    ORDER BY total_cobrado DESC
                    LIMIT 10
                    """
                ).bindparams(
                    fecha_inicio=datetime.combine(date(hoy.year, hoy.month, 1), datetime.min.time()),
                    fecha_fin=datetime.combine(hoy, datetime.max.time()),
                )
            )
            resultados = [
                {"analista": row[0], "total_cobrado": float(row[1]), "cantidad_pagos": int(row[2])} for row in query_cobros
            ]
        except Exception as e:
            logger.warning(f"⚠️ [obtener_cobros_por_analista] Error obteniendo cobros: {e}")
            resultados: list[dict[str, Any]] = []

        analistas_data = []
        for row in resultados:
            analistas_data.append(
                {
                    "analista": row.analista or "Sin Analista",
                    "total_cobrado": float(row.total_cobrado or Decimal("0")),
                    "cantidad_pagos": row.cantidad_pagos or 0,
                }
            )

        return {"analistas": analistas_data}

    except Exception as e:
        logger.error(f"Error obteniendo cobros por analista: {e}", exc_info=True)
        raise HTTPException(status_code=500, detail=f"Error interno: {str(e)}")


@router.get("/evolucion-morosidad")
@cache_result(ttl=300, key_prefix="dashboard")
def obtener_evolucion_morosidad(
    meses: int = Query(6, description="Número de meses a mostrar (últimos N meses)"),
    analista: Optional[str] = Query(None),
    concesionario: Optional[str] = Query(None),
    modelo: Optional[str] = Query(None),
    fecha_inicio: Optional[date] = Query(None),
    fecha_fin: Optional[date] = Query(None),
    db: Session = Depends(get_db),
    current_user: User = Depends(get_current_user),
):
    """
    Evolución de morosidad (últimos N meses) para DashboardCuotas
    ✅ MIGRADO: Ahora consulta tabla oficial dashboard_morosidad_mensual
    ✅ OPTIMIZADO: Usa filtros separados en año y mes para aprovechar índices
    """
    import time

    start_time = time.time()
    hoy = date.today()
    nombres_meses = ["Ene", "Feb", "Mar", "Abr", "May", "Jun", "Jul", "Ago", "Sep", "Oct", "Nov", "Dic"]

    # Calcular fecha inicio (hace N meses) - FUERA del try para que esté disponible en el fallback
    año_inicio = hoy.year
    mes_inicio = hoy.month - meses + 1
    if mes_inicio <= 0:
        año_inicio -= 1
        mes_inicio += 12
    fecha_inicio_query = date(año_inicio, mes_inicio, 1)

    # Intentar usar tabla oficial si existe, sino usar fallback directamente
    morosidad_por_mes = {}
    query_time = 0

    try:
        # Verificar si la tabla existe antes de intentar usarla
        table_exists = db.execute(
            text(
                """
                SELECT EXISTS (
                    SELECT FROM information_schema.tables 
                    WHERE table_schema = 'public' 
                    AND table_name = 'dashboard_morosidad_mensual'
                )
            """
            )
        ).scalar()

        if table_exists:
            # ✅ OPTIMIZACIÓN: Usar filtros separados en año y mes para aprovechar el índice idx_dashboard_morosidad_año_mes
            query = (
                db.query(DashboardMorosidadMensual)
                .filter(
                    or_(
                        and_(DashboardMorosidadMensual.año == año_inicio, DashboardMorosidadMensual.mes >= mes_inicio),
                        and_(DashboardMorosidadMensual.año > año_inicio, DashboardMorosidadMensual.año < hoy.year),
                        and_(DashboardMorosidadMensual.año == hoy.year, DashboardMorosidadMensual.mes <= hoy.month),
                    )
                )
                .order_by(DashboardMorosidadMensual.año, DashboardMorosidadMensual.mes)
            )

            resultados = query.all()
            query_time = int((time.time() - start_time) * 1000)
            logger.info(
                f"📊 [evolucion-morosidad] Query tabla oficial completada en {query_time}ms, {len(resultados)} registros"
            )

            morosidad_por_mes = {(r.año, r.mes): float(r.morosidad_total or Decimal("0")) for r in resultados}
        else:
            # Tabla no existe, usar fallback
            logger.warning("Tabla dashboard_morosidad_mensual no existe, usando fallback")
            raise ValueError("Tabla no existe")

    except (ValueError, Exception) as e:
        # Fallback: Si la tabla oficial no existe o hay error, usar consulta original
        logger.warning(f"Error accediendo tabla oficial: {e}, usando consulta original como fallback")
        try:
            start_fallback = time.time()
            query_sql = text(
                """
                SELECT 
                    EXTRACT(YEAR FROM c.fecha_vencimiento)::int as año,
                    EXTRACT(MONTH FROM c.fecha_vencimiento)::int as mes,
                    COALESCE(SUM(c.monto_cuota), 0) as morosidad
                FROM cuotas c
                INNER JOIN prestamos p ON c.prestamo_id = p.id
                WHERE 
                    p.estado = 'APROBADO'
                    AND c.fecha_vencimiento >= :fecha_inicio
                    AND c.fecha_vencimiento < :fecha_fin_total
                    AND c.estado != 'PAGADO'
                GROUP BY EXTRACT(YEAR FROM c.fecha_vencimiento), EXTRACT(MONTH FROM c.fecha_vencimiento)
                ORDER BY año, mes
            """
            ).bindparams(fecha_inicio=fecha_inicio_query, fecha_fin_total=hoy)
            result = db.execute(query_sql)
            morosidad_por_mes = {(int(row[0]), int(row[1])): float(row[2] or Decimal("0")) for row in result}
            query_time = int((time.time() - start_fallback) * 1000)
            logger.info(
                f"📊 [evolucion-morosidad] Query fallback completada en {query_time}ms, {len(morosidad_por_mes)} registros"
            )
        except Exception as fallback_error:
            logger.error(f"Error en fallback: {fallback_error}", exc_info=True)
            raise HTTPException(status_code=500, detail=f"Error interno: {str(fallback_error)}")

    # Generar datos mensuales (incluyendo meses sin datos) - se ejecuta tanto para tabla oficial como fallback
    start_process = time.time()
    meses_data = []
    current_date = fecha_inicio_query

    while current_date <= hoy:
        año_mes = current_date.year
        num_mes = current_date.month
        morosidad_mes = morosidad_por_mes.get((año_mes, num_mes), 0.0)

        meses_data.append(
            {
                "mes": f"{nombres_meses[num_mes - 1]} {año_mes}",
                "morosidad": morosidad_mes,
            }
        )

        # Avanzar al siguiente mes
        current_date = _obtener_fechas_mes_siguiente(num_mes, año_mes)

    process_time = int((time.time() - start_process) * 1000)
    total_time = int((time.time() - start_time) * 1000)
    logger.info(f"⏱️ [evolucion-morosidad] Tiempo total: {total_time}ms (query: {query_time}ms, process: {process_time}ms)")

    return {"meses": meses_data}


@router.get("/evolucion-pagos")
@cache_result(ttl=300, key_prefix="dashboard")
def obtener_evolucion_pagos(
    meses: int = Query(6, description="Número de meses a mostrar (últimos N meses)"),
    analista: Optional[str] = Query(None),
    concesionario: Optional[str] = Query(None),
    modelo: Optional[str] = Query(None),
    fecha_inicio: Optional[date] = Query(None),
    fecha_fin: Optional[date] = Query(None),
    db: Session = Depends(get_db),
    current_user: User = Depends(get_current_user),
):
    """
    Evolución de pagos (últimos N meses) para DashboardPagos
    ✅ ACTUALIZADO: Consulta tabla pagos (no pagos_staging) con prestamo_id y cedula
    ✅ OPTIMIZADO: Una sola query con GROUP BY en lugar de múltiples queries en loop
    """
    import time

    start_time = time.time()

    try:
        hoy = date.today()
        nombres_meses = ["Ene", "Feb", "Mar", "Abr", "May", "Jun", "Jul", "Ago", "Sep", "Oct", "Nov", "Dic"]

        # Calcular fecha inicio (hace N meses)
        año_inicio = hoy.year
        mes_inicio = hoy.month - meses + 1
        if mes_inicio <= 0:
            año_inicio -= 1
            mes_inicio += 12
        fecha_inicio_query = date(año_inicio, mes_inicio, 1)

        # ✅ OPTIMIZACIÓN: Una sola query con GROUP BY en lugar de múltiples queries en loop
        start_query = time.time()
        fecha_inicio_query_dt = datetime.combine(fecha_inicio_query, datetime.min.time())
        hoy_dt = datetime.combine(hoy, datetime.max.time())

        # ✅ ACTUALIZADO: Usar tabla pagos (no pagos_staging) con prestamo_id y cedula
        query_pagos = db.execute(
            text(
                """
                SELECT 
                    EXTRACT(YEAR FROM fecha_pago)::integer as año,
                    EXTRACT(MONTH FROM fecha_pago)::integer as mes,
                    COUNT(*) as cantidad,
                    COALESCE(SUM(monto_pagado), 0) as monto_total
                FROM pagos
                WHERE fecha_pago >= :fecha_inicio
                  AND fecha_pago <= :fecha_fin
                  AND monto_pagado IS NOT NULL
                  AND monto_pagado > 0
                  AND activo = TRUE
                GROUP BY 
                    EXTRACT(YEAR FROM fecha_pago),
                    EXTRACT(MONTH FROM fecha_pago)
                ORDER BY año, mes
                """
            ).bindparams(fecha_inicio=fecha_inicio_query_dt, fecha_fin=hoy_dt)
        )
        resultados = query_pagos.fetchall()
        query_time = int((time.time() - start_query) * 1000)
        logger.info(f"📊 [evolucion-pagos] Query completada en {query_time}ms, {len(resultados)} registros")

        # Crear diccionario de resultados por año-mes para acceso rápido
        # ✅ CORRECCIÓN: Usar acceso por índice en lugar de atributo para compatibilidad con Row
        pagos_por_mes: dict[tuple[int, int], dict[str, Any]] = {}
        for row in resultados:
            año = int(row[0])
            mes = int(row[1])
            pagos_por_mes[(año, mes)] = {
                "cantidad": int(row[2]),
                "monto": float(row[3] or Decimal("0")),
            }

        # Generar datos mensuales (incluir todos los meses en el rango, incluso sin pagos)
        start_process = time.time()
        meses_data = []
        current_date = fecha_inicio_query

        while current_date <= hoy:
            año_mes = current_date.year
            num_mes = current_date.month
            fecha_mes_fin = _obtener_fechas_mes_siguiente(num_mes, año_mes)

            # Obtener datos del mes (o valores por defecto si no hay pagos)
            datos_mes = pagos_por_mes.get((año_mes, num_mes), {"cantidad": 0, "monto": 0.0})

            meses_data.append(
                {
                    "mes": f"{nombres_meses[num_mes - 1]} {año_mes}",
                    "pagos": datos_mes["cantidad"],
                    "monto": datos_mes["monto"],
                }
            )

            # Avanzar al siguiente mes
            current_date = fecha_mes_fin

        process_time = int((time.time() - start_process) * 1000)
        total_time = int((time.time() - start_time) * 1000)
        logger.info(f"⏱️ [evolucion-pagos] Tiempo total: {total_time}ms (query: {query_time}ms, process: {process_time}ms)")

        return {"meses": meses_data}

    except HTTPException:
        raise
    except Exception as e:
        logger.error(f"Error obteniendo evolución de pagos: {e}", exc_info=True)
        try:
            db.rollback()  # ✅ Rollback para restaurar transacción después de error
        except Exception:
            pass
        raise HTTPException(status_code=500, detail=f"Error interno: {str(e)}")


@router.get("/resumen-financiamiento-pagado")
@cache_result(ttl=300, key_prefix="dashboard")  # Cache por 5 minutos
def obtener_resumen_financiamiento_pagado(
    analista: Optional[str] = Query(None),
    concesionario: Optional[str] = Query(None),
    modelo: Optional[str] = Query(None),
    fecha_inicio: Optional[date] = Query(None),
    fecha_fin: Optional[date] = Query(None),
    db: Session = Depends(get_db),
    current_user: User = Depends(get_current_user),
):
    """
    Obtiene el resumen total de financiamiento y pagos para gráfico de barras comparativo.
    Devuelve:
    - total_financiamiento: Suma de todos los total_financiamiento de préstamos aprobados
    - total_pagado: Suma de todos los monto_pagado de la tabla pagos (activos)
    """
    try:
        # 1. Calcular total financiamiento (suma de todos los préstamos aprobados)
        query_financiamiento = db.query(func.sum(Prestamo.total_financiamiento)).filter(Prestamo.estado == "APROBADO")
        query_financiamiento = FiltrosDashboard.aplicar_filtros_prestamo(
            query_financiamiento, analista, concesionario, modelo, fecha_inicio, fecha_fin
        )
        total_financiamiento = float(query_financiamiento.scalar() or Decimal("0"))

        # 2. Calcular total pagado (suma de todos los pagos activos)
        # ✅ Usar tabla pagos (no pagos_staging) con prestamo_id y cedula
        fecha_inicio_dt = None
        fecha_fin_dt = None
        if fecha_inicio:
            fecha_inicio_dt = datetime.combine(fecha_inicio, datetime.min.time())
        if fecha_fin:
            fecha_fin_dt = datetime.combine(fecha_fin, datetime.max.time())

        # Construir filtros de préstamo si existen
        prestamo_conditions = []
        bind_params = {}

        if analista or concesionario or modelo:
            if analista:
                prestamo_conditions.append("(pr.analista = :analista OR pr.producto_financiero = :analista)")
                bind_params["analista"] = analista
            if concesionario:
                prestamo_conditions.append("pr.concesionario = :concesionario")
                bind_params["concesionario"] = concesionario
            if modelo:
                prestamo_conditions.append("(pr.producto = :modelo OR pr.modelo_vehiculo = :modelo)")
                bind_params["modelo"] = modelo

            where_clause = """p.monto_pagado IS NOT NULL
              AND p.monto_pagado > 0
              AND p.activo = TRUE
              AND pr.estado = 'APROBADO'"""

            if fecha_inicio_dt:
                where_clause += " AND p.fecha_pago >= :fecha_inicio"
                bind_params["fecha_inicio"] = fecha_inicio_dt
            if fecha_fin_dt:
                where_clause += " AND p.fecha_pago <= :fecha_fin"
                bind_params["fecha_fin"] = fecha_fin_dt

            if prestamo_conditions:
                where_clause += " AND " + " AND ".join(prestamo_conditions)

            query_pagado_sql = text(
                f"""
                SELECT COALESCE(SUM(p.monto_pagado), 0) as total_pagado
                FROM pagos p
                INNER JOIN prestamos pr ON (
                    (p.prestamo_id IS NOT NULL AND pr.id = p.prestamo_id)
                    OR (p.prestamo_id IS NULL AND pr.cedula = p.cedula AND pr.estado = 'APROBADO')
                )
                WHERE {where_clause}
                """
            ).bindparams(**bind_params)
        else:
            # Sin filtros, query más simple
            where_clause = """monto_pagado IS NOT NULL
              AND monto_pagado > 0
              AND activo = TRUE"""

            if fecha_inicio_dt:
                where_clause += " AND fecha_pago >= :fecha_inicio"
                bind_params["fecha_inicio"] = fecha_inicio_dt
            if fecha_fin_dt:
                where_clause += " AND fecha_pago <= :fecha_fin"
                bind_params["fecha_fin"] = fecha_fin_dt

            query_pagado_sql = text(
                f"""
                SELECT COALESCE(SUM(monto_pagado), 0) as total_pagado
                FROM pagos
                WHERE {where_clause}
                """
            ).bindparams(**bind_params)

        resultado_pagado = db.execute(query_pagado_sql).fetchone()
        total_pagado = float(resultado_pagado[0] or Decimal("0"))

        return {
            "total_financiamiento": total_financiamiento,
            "total_pagado": total_pagado,
        }
    except Exception as e:
        logger.error(f"Error obteniendo resumen financiamiento/pagado: {e}", exc_info=True)
        try:
            db.rollback()
        except Exception:
            pass
        raise HTTPException(status_code=500, detail=f"Error interno: {str(e)}")<|MERGE_RESOLUTION|>--- conflicted
+++ resolved
@@ -1104,12 +1104,12 @@
 
         # Total cobrado mes anterior
         try:
-        mes_anterior, año_anterior = _calcular_mes_anterior(mes_actual, año_actual)
-        primer_dia_mes_anterior, ultimo_dia_mes_anterior = _obtener_fechas_mes(mes_anterior, año_anterior)
-
-        total_cobrado_anterior = _calcular_total_cobrado_mes(
-            db, primer_dia_mes_anterior, ultimo_dia_mes_anterior, analista, concesionario, modelo
-        )
+            mes_anterior, año_anterior = _calcular_mes_anterior(mes_actual, año_actual)
+            primer_dia_mes_anterior, ultimo_dia_mes_anterior = _obtener_fechas_mes(mes_anterior, año_anterior)
+
+            total_cobrado_anterior = _calcular_total_cobrado_mes(
+                db, primer_dia_mes_anterior, ultimo_dia_mes_anterior, analista, concesionario, modelo
+            )
         except Exception as e:
             logger.warning(f"Error calculando total cobrado anterior: {e}")
             try:
@@ -1133,9 +1133,9 @@
 
         # Tasa recuperación mes anterior
         try:
-        tasa_recuperacion_anterior = _calcular_tasa_recuperacion(
-            db, primer_dia_mes_anterior, ultimo_dia_mes_anterior, analista, concesionario, modelo
-        )
+            tasa_recuperacion_anterior = _calcular_tasa_recuperacion(
+                db, primer_dia_mes_anterior, ultimo_dia_mes_anterior, analista, concesionario, modelo
+            )
         except Exception as e:
             logger.warning(f"Error calculando tasa recuperación anterior: {e}")
             try:
@@ -2077,7 +2077,7 @@
 
         # Si no está en los datos calculados, hacer query adicional solo si es necesario
         if meta_actual == 0.0:
-        mes_actual_inicio = date(hoy.year, hoy.month, 1)
+            mes_actual_inicio = date(hoy.year, hoy.month, 1)
         if hoy.month == 12:
             mes_actual_fin = date(hoy.year + 1, 1, 1)
         else:
@@ -2740,7 +2740,6 @@
 
         # Convertir a lista de puntos para el gráfico de barras, manteniendo el orden
         puntos = []
-<<<<<<< HEAD
         for categoria in orden_categorias:
             datos = puntos_por_categoria.get(categoria, {"monto": Decimal("0"), "cantidad": 0})
             puntos.append({
@@ -2748,10 +2747,6 @@
                 "monto": float(datos["monto"]),
                 "cantidad_cuotas": datos["cantidad"]
             })
-=======
-        for dias, datos in sorted(puntos_por_dia.items()):
-            puntos.append({"dias_atraso": dias, "monto": float(datos["monto"]), "cantidad_cuotas": datos["cantidad"]})
->>>>>>> 41af4720
 
         return {
             "puntos": puntos,  # Lista de {categoria, monto, cantidad_cuotas}
@@ -3338,35 +3333,35 @@
         start_query = time.time()
         resultados_nuevos = []
         try:
-        # Construir filtros base
+            # Construir filtros base
             # ⚠️ TEMPORAL: Usar fecha_aprobacion porque fecha_registro no migró correctamente
-        filtros_base = [Prestamo.estado == "APROBADO"]
-        if fecha_inicio_query:
+            filtros_base = [Prestamo.estado == "APROBADO"]
+            if fecha_inicio_query:
                 filtros_base.append(Prestamo.fecha_aprobacion >= fecha_inicio_query)
-        if fecha_fin_query:
+            if fecha_fin_query:
                 filtros_base.append(Prestamo.fecha_aprobacion <= fecha_fin_query)
 
-        # Query optimizada: GROUP BY año y mes
-        query_nuevos = (
-            db.query(
+            # Query optimizada: GROUP BY año y mes
+            query_nuevos = (
+                db.query(
                     func.extract("year", Prestamo.fecha_aprobacion).label("año"),
                     func.extract("month", Prestamo.fecha_aprobacion).label("mes"),
-                func.count(Prestamo.id).label("cantidad"),
-                func.sum(Prestamo.total_financiamiento).label("monto_total"),
-            )
-            .filter(*filtros_base)
+                    func.count(Prestamo.id).label("cantidad"),
+                    func.sum(Prestamo.total_financiamiento).label("monto_total"),
+                )
+                .filter(*filtros_base)
                 .group_by(func.extract("year", Prestamo.fecha_aprobacion), func.extract("month", Prestamo.fecha_aprobacion))
                 .order_by(func.extract("year", Prestamo.fecha_aprobacion), func.extract("month", Prestamo.fecha_aprobacion))
-        )
-
-        # Aplicar filtros adicionales (si hay)
-        query_nuevos = FiltrosDashboard.aplicar_filtros_prestamo(
-            query_nuevos, analista, concesionario, modelo, fecha_inicio, fecha_fin
-        )
-
-        resultados_nuevos = query_nuevos.all()
-        query_time = int((time.time() - start_query) * 1000)
-        logger.info(f"📊 [financiamiento-tendencia] Query completada en {query_time}ms, {len(resultados_nuevos)} meses")
+            )
+
+            # Aplicar filtros adicionales (si hay)
+            query_nuevos = FiltrosDashboard.aplicar_filtros_prestamo(
+                query_nuevos, analista, concesionario, modelo, fecha_inicio, fecha_fin
+            )
+
+            resultados_nuevos = query_nuevos.all()
+            query_time = int((time.time() - start_query) * 1000)
+            logger.info(f"📊 [financiamiento-tendencia] Query completada en {query_time}ms, {len(resultados_nuevos)} meses")
         except Exception as e:
             logger.error(f"⚠️ [financiamiento-tendencia] Error en query nuevos financiamientos: {e}", exc_info=True)
             try:
