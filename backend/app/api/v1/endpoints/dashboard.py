--- conflicted
+++ resolved
@@ -499,7 +499,6 @@
             from sqlalchemy import text
 
             # Obtener solo los IDs primero (esto no carga el modelo completo)
-<<<<<<< HEAD
             try:
                 prestamo_ids_query = query_base.with_entities(Prestamo.id)
                 prestamo_ids_result = prestamo_ids_query.all()
@@ -530,16 +529,6 @@
                         }
                     )
                 return distribucion_data
-            
-=======
-            prestamo_ids_query = query_base.with_entities(Prestamo.id)
-            prestamo_ids = [row[0] for row in prestamo_ids_query.all()]
-
-            if not prestamo_ids:
-                # Si no hay préstamos, retornar lista vacía
-                return []
-
->>>>>>> e60cd70e
             # Query SQL directa solo con las columnas que existen en la BD
             # Usar ANY con lista para PostgreSQL (más eficiente que IN con muchos valores)
             query_sql = text(
