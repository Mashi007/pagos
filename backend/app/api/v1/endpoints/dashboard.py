--- conflicted
+++ resolved
@@ -513,12 +513,8 @@
         if not case_conditions:
             logger.warning("No hay condiciones CASE para procesar, retornando lista vacía")
             return []
-<<<<<<< HEAD
             
         # ✅ Construir expresión CASE y usarla tanto en SELECT como en GROUP BY
-=======
-
->>>>>>> 109ccd26
         case_expression = case(*case_conditions, else_="Otro")
         distribucion_query = (
             query_base.with_entities(
