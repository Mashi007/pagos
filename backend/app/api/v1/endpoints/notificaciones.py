import logging
from datetime import datetime
from typing import Optional

from fastapi import APIRouter, BackgroundTasks, Depends, HTTPException, Query
from pydantic import BaseModel
from sqlalchemy.orm import Session

from app.api.deps import get_current_user, get_db
from app.core.cache import cache_result
from app.models.amortizacion import Cuota
from app.models.auditoria import Auditoria
from app.models.cliente import Cliente
from app.models.notificacion import Notificacion
from app.models.notificacion_plantilla import NotificacionPlantilla
from app.models.notificacion_variable import NotificacionVariable
from app.models.prestamo import Prestamo
from app.models.user import User
from app.schemas.notificacion_plantilla import (
    NotificacionPlantillaCreate,
    NotificacionPlantillaResponse,
    NotificacionPlantillaUpdate,
)
from app.schemas.notificacion_variable import (
    NotificacionVariableCreate,
    NotificacionVariableResponse,
    NotificacionVariableUpdate,
)
from app.services.email_service import EmailService
from app.services.notificacion_automatica_service import (
    NotificacionAutomaticaService,
)
from app.services.variables_notificacion_service import VariablesNotificacionService
from app.services.whatsapp_service import WhatsAppService

logger = logging.getLogger(__name__)
router = APIRouter()

# Cache para verificación de columnas (evita verificar en cada request)
_columnas_notificaciones_cache: Optional[dict] = None


def ejecutar_async_en_background(coroutine):
    """
    Helper para ejecutar funciones async en background tasks de FastAPI
    """
    import asyncio

    try:
        # Intentar obtener el loop existente
        loop = asyncio.get_event_loop()
        if loop.is_running():
            # Si hay un loop corriendo, crear una tarea
            asyncio.create_task(coroutine)
        else:
            # Si no hay loop, ejecutar directamente
            loop.run_until_complete(coroutine)
    except RuntimeError:
        # Si no hay loop, crear uno nuevo
        asyncio.run(coroutine)


# Schemas
class NotificacionCreate(BaseModel):
    cliente_id: int
    tipo: str
    canal: str  # EMAIL, WHATSAPP
    mensaje: str
    asunto: Optional[str] = None


class NotificacionResponse(BaseModel):
    id: int
    cliente_id: Optional[int]
    tipo: str
    canal: Optional[str]
    mensaje: str
    asunto: Optional[str]
    estado: str
    fecha_envio: Optional[datetime]
    fecha_creacion: Optional[datetime]  # Opcional porque puede no existir en BD

    class Config:
        from_attributes = True


class EnvioMasivoRequest(BaseModel):
    tipo_cliente: str  # MOROSO, ACTIVO, etc.
    dias_mora_min: Optional[int] = None
    template: str
    canal: str = "EMAIL"


@router.post("/enviar", response_model=NotificacionResponse)
async def enviar_notificacion(
    notificacion: NotificacionCreate,
    background_tasks: BackgroundTasks,
    db: Session = Depends(get_db),
    current_user: User = Depends(get_current_user),
):
    """Enviar notificación individual."""
    try:
        # Obtener cliente
        cliente = db.query(Cliente).filter(Cliente.id == notificacion.cliente_id).first()

        if not cliente:
            raise HTTPException(status_code=404, detail="Cliente no encontrado")

        # Crear registro de notificación
        nueva_notif = Notificacion(
            cliente_id=notificacion.cliente_id,
            tipo=notificacion.tipo,
            canal=notificacion.canal,
            mensaje=notificacion.mensaje,
            asunto=notificacion.asunto,
            estado="PENDIENTE",
        )

        db.add(nueva_notif)
        db.commit()
        db.refresh(nueva_notif)

        # Enviar según canal
        if notificacion.canal == "EMAIL":
            email_service = EmailService(db=db)
            notif_id = nueva_notif.id
            email_cliente = str(cliente.email)
            asunto_cliente = notificacion.asunto or "Notificación"
            mensaje_cliente = notificacion.mensaje

            # Función sync wrapper para background task (igual que WhatsApp)
            def enviar_email_sync():
                """Envía email y actualiza estado de notificación"""
                from app.db.session import SessionLocal

                db_local = SessionLocal()
                try:
                    resultado = email_service.send_email(
                        to_emails=[email_cliente],
                        subject=asunto_cliente,
                        body=mensaje_cliente,
                        is_html=True,
                    )
                    # Actualizar estado de notificación
                    notif = db_local.query(Notificacion).filter(Notificacion.id == notif_id).first()
                    if notif:
                        if resultado.get("success"):
                            notif.estado = "ENVIADA"
                            notif.enviada_en = datetime.utcnow()
                            notif.respuesta_servicio = resultado.get("message", "Email enviado exitosamente")
                            logger.info(f"✅ Notificación Email {notif_id} enviada exitosamente a {email_cliente}")
                        else:
                            notif.estado = "FALLIDA"
                            notif.error_mensaje = resultado.get("message", "Error desconocido")
                            notif.intentos = (notif.intentos or 0) + 1
                            logger.error(f"❌ Error enviando notificación Email {notif_id}: {resultado.get('message')}")
                        db_local.commit()
                except Exception as e:
                    db_local.rollback()
                    logger.error(f"Error enviando email o actualizando estado: {e}")
                    # Intentar marcar como fallida
                    try:
                        notif = db_local.query(Notificacion).filter(Notificacion.id == notif_id).first()
                        if notif:
                            notif.estado = "FALLIDA"
                            notif.error_mensaje = str(e)
                            notif.intentos = (notif.intentos or 0) + 1
                            db_local.commit()
                    except Exception:
                        pass
                finally:
                    db_local.close()

            background_tasks.add_task(enviar_email_sync)
        elif notificacion.canal == "WHATSAPP":
            whatsapp_service = WhatsAppService(db=db)
            notif_id = nueva_notif.id
            telefono_cliente = str(cliente.telefono)
            mensaje_cliente = notificacion.mensaje

            # Función sync wrapper para background task
            def enviar_whatsapp_sync():
                async def enviar_whatsapp_async():
                    try:
                        resultado = await whatsapp_service.send_message(
                            to_number=telefono_cliente,
                            message=mensaje_cliente,
                        )
                        # Actualizar estado de notificación
                        from app.db.session import SessionLocal

                        db_local = SessionLocal()
                        try:
                            notif = db_local.query(Notificacion).filter(Notificacion.id == notif_id).first()
                            if notif:
                                if resultado.get("success"):
                                    notif.estado = "ENVIADA"
                                    notif.enviada_en = datetime.utcnow()
                                    notif.respuesta_servicio = resultado.get("message", "Mensaje enviado exitosamente")
                                    logger.info(
                                        f"✅ Notificación WhatsApp {notif_id} enviada exitosamente a {telefono_cliente}"
                                    )
                                else:
                                    notif.estado = "FALLIDA"
                                    notif.error_mensaje = resultado.get("message", "Error desconocido")
                                    notif.intentos = (notif.intentos or 0) + 1
                                    logger.error(
                                        f"❌ Error enviando notificación WhatsApp {notif_id}: {resultado.get('message')}"
                                    )
                                db_local.commit()
                        except Exception as e:
                            db_local.rollback()
                            logger.error(f"Error actualizando estado de notificación: {e}")
                        finally:
                            db_local.close()
                    except Exception as e:
                        logger.error(f"Error enviando WhatsApp: {e}")

                ejecutar_async_en_background(enviar_whatsapp_async())

            background_tasks.add_task(enviar_whatsapp_sync)

        logger.info(f"Notificación programada para cliente {cliente.id}")
        return nueva_notif

    except HTTPException:
        raise
    except Exception as e:
        db.rollback()
        logger.error(f"Error enviando notificación: {e}")
        raise HTTPException(status_code=500, detail=f"Error interno del servidor: {str(e)}")


@router.post("/envio-masivo")
async def envio_masivo(
    request: EnvioMasivoRequest,
    background_tasks: BackgroundTasks,
    db: Session = Depends(get_db),
    current_user: User = Depends(get_current_user),
):
    """Envío masivo de notificaciones."""
    try:
        # Obtener clientes según filtros
        # CORREGIDO: Prestamo no tiene dias_mora, usar Cuota.dias_mora
        query = (
            db.query(Cliente).join(Prestamo, Cliente.id == Prestamo.cliente_id).join(Cuota, Prestamo.id == Cuota.prestamo_id)
        )

        if request.tipo_cliente == "MOROSO":
            query = query.filter(Cuota.dias_mora > 0)

        if request.dias_mora_min:
            query = query.filter(Cuota.dias_mora >= request.dias_mora_min)

        # Obtener clientes únicos (puede haber múltiples cuotas por cliente)
        clientes = query.distinct(Cliente.id).all()

        # Crear notificaciones masivas
        notificaciones_creadas = []

        for cliente in clientes:
            nueva_notif = Notificacion(
                cliente_id=cliente.id,
                tipo="MASIVA",
                canal=request.canal,
                mensaje=request.template,
                estado="PENDIENTE",
            )

            db.add(nueva_notif)
            notificaciones_creadas.append(nueva_notif)

        db.commit()

        # Programar envíos
        for notif in notificaciones_creadas:
            cliente = next(c for c in clientes if c.id == notif.cliente_id)

            if request.canal == "EMAIL":
                email_service = EmailService(db=db)
                notif_id = notif.id
                email_cliente = str(cliente.email)
                mensaje_template = request.template

                # Función sync wrapper para background task (igual que WhatsApp)
                def enviar_email_masivo_sync():
                    """Envía email masivo y actualiza estado de notificación"""
                    from app.db.session import SessionLocal

                    db_local = SessionLocal()
                    try:
                        resultado = email_service.send_email(
                            to_emails=[email_cliente],
                            subject="Notificación Importante",
                            body=mensaje_template,
                            is_html=True,
                        )
                        # Actualizar estado de notificación
                        notif_local = db_local.query(Notificacion).filter(Notificacion.id == notif_id).first()
                        if notif_local:
                            if resultado.get("success"):
                                notif_local.estado = "ENVIADA"
                                notif_local.enviada_en = datetime.utcnow()
                                notif_local.respuesta_servicio = resultado.get("message", "Email enviado exitosamente")
                                logger.info(f"✅ Notificación Email masiva {notif_id} enviada exitosamente a {email_cliente}")
                            else:
                                notif_local.estado = "FALLIDA"
                                notif_local.error_mensaje = resultado.get("message", "Error desconocido")
                                notif_local.intentos = (notif_local.intentos or 0) + 1
                                logger.error(
                                    f"❌ Error enviando notificación Email masiva {notif_id}: {resultado.get('message')}"
                                )
                            db_local.commit()
                    except Exception as e:
                        db_local.rollback()
                        logger.error(f"Error enviando email masivo o actualizando estado: {e}")
                        # Intentar marcar como fallida
                        try:
                            notif_local = db_local.query(Notificacion).filter(Notificacion.id == notif_id).first()
                            if notif_local:
                                notif_local.estado = "FALLIDA"
                                notif_local.error_mensaje = str(e)
                                notif_local.intentos = (notif_local.intentos or 0) + 1
                                db_local.commit()
                        except Exception:
                            pass
                    finally:
                        db_local.close()

                background_tasks.add_task(enviar_email_masivo_sync)
            elif request.canal == "WHATSAPP":
                whatsapp_service = WhatsAppService(db=db)
                notif_id = notif.id
                telefono_cliente = str(cliente.telefono)
                mensaje_template = request.template

                # Función sync wrapper para background task
                def enviar_whatsapp_masivo_sync():
                    async def enviar_whatsapp_masivo_async():
                        try:
                            resultado = await whatsapp_service.send_message(
                                to_number=telefono_cliente,
                                message=mensaje_template,
                            )
                            # Actualizar estado de notificación
                            from app.db.session import SessionLocal

                            db_local = SessionLocal()
                            try:
                                notif_local = db_local.query(Notificacion).filter(Notificacion.id == notif_id).first()
                                if notif_local:
                                    if resultado.get("success"):
                                        notif_local.estado = "ENVIADA"
                                        notif_local.enviada_en = datetime.utcnow()
                                        notif_local.respuesta_servicio = resultado.get(
                                            "message", "Mensaje enviado exitosamente"
                                        )
                                        logger.info(
                                            f"✅ Notificación WhatsApp masiva {notif_id} enviada exitosamente a {telefono_cliente}"
                                        )
                                    else:
                                        notif_local.estado = "FALLIDA"
                                        notif_local.error_mensaje = resultado.get("message", "Error desconocido")
                                        notif_local.intentos = (notif_local.intentos or 0) + 1
                                        logger.error(
                                            f"❌ Error enviando notificación WhatsApp masiva {notif_id}: {resultado.get('message')}"
                                        )
                                    db_local.commit()
                            except Exception as e:
                                db_local.rollback()
                                logger.error(f"Error actualizando estado de notificación: {e}")
                            finally:
                                db_local.close()
                        except Exception as e:
                            logger.error(f"Error enviando WhatsApp: {e}")

                    ejecutar_async_en_background(enviar_whatsapp_masivo_async())

                background_tasks.add_task(enviar_whatsapp_masivo_sync)

        logger.info(f"Enviadas {len(notificaciones_creadas)} notificaciones masivas")

        return {
            "message": f"Enviadas {len(notificaciones_creadas)} notificaciones",
            "count": len(notificaciones_creadas),
        }

    except Exception as e:
        db.rollback()
        logger.error(f"Error en envío masivo: {e}")
        raise HTTPException(status_code=500, detail=f"Error interno del servidor: {str(e)}")


@router.get("/")
def listar_notificaciones(
    page: int = Query(1, ge=1, description="Número de página"),
    per_page: int = Query(20, ge=1, le=100, description="Registros por página"),
    estado: Optional[str] = Query(None, description="Filtrar por estado"),
    canal: Optional[str] = Query(None, description="Filtrar por canal (EMAIL, WHATSAPP)"),
    db: Session = Depends(get_db),
    current_user: User = Depends(get_current_user),
):
    """
    Listar notificaciones con filtros y paginación
    """
    from sqlalchemy import text as sql_text
    from sqlalchemy.exc import ProgrammingError

    from app.utils.pagination import calculate_pagination_params, create_paginated_response

    try:
        # Calcular paginación
        skip, limit = calculate_pagination_params(page=page, per_page=per_page, max_per_page=100)

        # Verificar qué columnas existen usando inspect (más seguro, no aborta transacciones)
        # Usar cache para evitar verificar en cada request
        global _columnas_notificaciones_cache

        if _columnas_notificaciones_cache is None:
            canal_exists = False
            leida_exists = False
            created_at_exists = False
            try:
                from sqlalchemy import inspect as sql_inspect

                # Obtener el engine de forma compatible con SQLAlchemy 1.x y 2.x
                engine = db.bind if hasattr(db, "bind") else db.get_bind()
                inspector = sql_inspect(engine)
                columns = [col["name"] for col in inspector.get_columns("notificaciones")]
                canal_exists = "canal" in columns
                leida_exists = "leida" in columns
                created_at_exists = "created_at" in columns
<<<<<<< HEAD
                
                # Solo mostrar info la primera vez (no es un error, es un comportamiento esperado)
=======

                # Solo mostrar warnings la primera vez
>>>>>>> dea98714
                if not canal_exists:
                    logger.info("ℹ️ Columna 'canal' no existe en BD. Usando query sin canal.")
                if not leida_exists:
                    logger.info("ℹ️ Columna 'leida' no existe en BD. Usando query sin leida.")
                if not created_at_exists:
<<<<<<< HEAD
                    logger.info("ℹ️ Columna 'created_at' no existe en BD. Usando 'id' para ordenar.")
                
=======
                    logger.warning("Columna 'created_at' no existe en BD. Usando 'id' para ordenar.")

>>>>>>> dea98714
                # Cachear resultado
                _columnas_notificaciones_cache = {
                    "canal": canal_exists,
                    "leida": leida_exists,
                    "created_at": created_at_exists,
                }
            except Exception as e:
                # Si falla la inspección, asumir que no existen y continuar
                logger.warning(f"No se pudo verificar columnas: {e}. Usando query básica.")
                canal_exists = False
                leida_exists = False
                created_at_exists = False
                _columnas_notificaciones_cache = {"canal": False, "leida": False, "created_at": False}
        else:
            # Usar valores cacheados
            canal_exists = _columnas_notificaciones_cache["canal"]
            leida_exists = _columnas_notificaciones_cache["leida"]
            created_at_exists = _columnas_notificaciones_cache["created_at"]

        # Construir query según si canal existe
        if canal_exists:
            query = db.query(Notificacion)
        else:
            # Usar query raw seleccionando solo columnas que existen (usando parámetros seguros)
            # Construir SELECT dinámicamente según columnas disponibles
            select_columns = [
                "id",
                "cliente_id",
                "user_id",
                "tipo",
                "asunto",
                "mensaje",
                "estado",
                "programada_para",
                "enviada_en",
                "intentos",
                "respuesta_servicio",
                "error_mensaje",
            ]
            if canal_exists:
                select_columns.insert(select_columns.index("tipo") + 1, "canal")
            if leida_exists:
                select_columns.insert(select_columns.index("enviada_en") + 1, "leida")
            if created_at_exists:
                select_columns.append("created_at")

            columns_str = ", ".join(select_columns)
            # Usar created_at si existe, sino usar id para ordenar
            order_by = "created_at DESC" if created_at_exists else "id DESC"
            # Construir WHERE dinámicamente
            where_clauses = ["(:estado IS NULL OR estado = :estado)"]
            if canal_exists and canal:
                where_clauses.append("canal = :canal")
            where_str = " AND ".join(where_clauses)

            base_query = sql_text(
                f"""
                SELECT {columns_str}
                FROM notificaciones
                WHERE {where_str}
                ORDER BY {order_by}
                LIMIT :limit OFFSET :skip
            """
            )

            query_params = {"estado": estado, "limit": limit, "skip": skip}
            if canal_exists and canal:
                query_params["canal"] = canal

            result = db.execute(base_query, query_params)
            rows = result.fetchall()

            # Contar total (usando parámetros seguros)
            count_query = sql_text(
                f"""
                SELECT COUNT(*) FROM notificaciones
                WHERE {where_str}
            """
            )
            total = db.execute(count_query, query_params).scalar() or 0

            # Serializar resultados - mapear índices dinámicamente según columnas disponibles
            items = []
            for row in rows:
                try:
                    # Mapear índices según el orden de las columnas en select_columns
                    col_idx = 0
                    row_id = row[col_idx] if len(row) > col_idx else None
                    col_idx += 1  # id
                    cliente_id = row[col_idx] if len(row) > col_idx else None
                    col_idx += 1  # cliente_id
                    _ = row[col_idx] if len(row) > col_idx else None  # user_id (no usado)
                    col_idx += 1
                    tipo = row[col_idx] if len(row) > col_idx else None
                    col_idx += 1  # tipo
                    canal_row = None
                    if canal_exists:
                        canal_row = row[col_idx] if len(row) > col_idx else None
                        col_idx += 1  # canal
                    asunto = row[col_idx] if len(row) > col_idx else None
                    col_idx += 1  # asunto
                    mensaje = row[col_idx] if len(row) > col_idx else None
                    col_idx += 1  # mensaje
                    estado_row = row[col_idx] if len(row) > col_idx else None
                    col_idx += 1  # estado
                    _ = row[col_idx] if len(row) > col_idx else None  # programada_para (no usado)
                    col_idx += 1
                    enviada_en = row[col_idx] if len(row) > col_idx else None
                    col_idx += 1  # enviada_en
                    if leida_exists:
                        _ = row[col_idx] if len(row) > col_idx else None  # leida (solo si existe)
                        col_idx += 1
                    _ = row[col_idx] if len(row) > col_idx else None  # intentos (no usado)
                    col_idx += 1
                    _ = row[col_idx] if len(row) > col_idx else None  # respuesta_servicio (no usado)
                    col_idx += 1
                    _ = row[col_idx] if len(row) > col_idx else None  # error_mensaje (no usado)
                    col_idx += 1
                    created_at = None
                    if created_at_exists:
                        created_at = row[col_idx] if len(row) > col_idx else None
                        col_idx += 1  # created_at

                    # Validar que los campos requeridos no sean None
                    if not mensaje:
                        logger.warning(f"Notificación {row_id} tiene mensaje vacío, saltando...")
                        continue
                    # Si created_at no existe, usar None (no es crítico)
                    if created_at_exists and not created_at:
                        logger.warning(f"Notificación {row_id} tiene created_at None, usando None...")

                    item_dict = {
                        "id": row_id,
                        "cliente_id": cliente_id,
                        "tipo": tipo or "",
                        "canal": canal_row if canal_exists else None,
                        "mensaje": mensaje or "",
                        "asunto": asunto,
                        "estado": estado_row or "PENDIENTE",
                        "fecha_envio": enviada_en,
                        "fecha_creacion": created_at,  # Puede ser None si created_at no existe
                    }
                    items.append(NotificacionResponse.model_validate(item_dict))
                except Exception as e:
                    logger.warning(f"Error serializando notificación {row[0] if len(row) > 0 else 'unknown'}: {e}")
                    continue  # Continuar con el siguiente item en lugar de fallar todo

            return create_paginated_response(items=items, total=total, page=page, page_size=limit)

        # Si canal existe, usar query normal
        if estado:
            query = query.filter(Notificacion.estado == estado)
        if canal:
            query = query.filter(Notificacion.canal == canal)

        # Contar total
        try:
            total = query.count()
        except Exception as e:
            logger.error(f"Error contando notificaciones: {e}", exc_info=True)
            raise HTTPException(status_code=500, detail=f"Error contando notificaciones: {str(e)}")

        # Aplicar paginación - usar created_at si existe, sino usar id
        try:
            if created_at_exists:
                try:
                    notificaciones = query.order_by(Notificacion.created_at.desc()).offset(skip).limit(limit).all()
                except (AttributeError, ProgrammingError):
                    # Si created_at no existe en el modelo o BD, usar id
                    logger.warning("created_at no disponible en modelo/BD, usando id para ordenar")
                    notificaciones = query.order_by(Notificacion.id.desc()).offset(skip).limit(limit).all()
            else:
                # Si created_at no existe, ordenar por id descendente
                notificaciones = query.order_by(Notificacion.id.desc()).offset(skip).limit(limit).all()
        except Exception as e:
            logger.error(f"Error obteniendo notificaciones: {e}", exc_info=True)
            raise HTTPException(status_code=500, detail=f"Error obteniendo notificaciones: {str(e)}")

        # Serializar notificaciones usando el schema con manejo de errores
        items = []
        for notif in notificaciones:
            try:
                # Validar que los campos requeridos existan
                if not notif.mensaje:
                    logger.warning(f"Notificación {notif.id} tiene mensaje vacío, saltando...")
                    continue
                # Si created_at no existe, fecha_creacion puede ser None (no es crítico)
                if created_at_exists and not notif.fecha_creacion:
                    logger.warning(f"Notificación {notif.id} tiene fecha_creacion None, usando None...")

                items.append(NotificacionResponse.model_validate(notif))
            except Exception as e:
                logger.warning(f"Error serializando notificación {notif.id}: {e}", exc_info=True)
                continue  # Continuar con el siguiente item en lugar de fallar todo

        # Retornar respuesta paginada
        return create_paginated_response(items=items, total=total, page=page, page_size=limit)

    except ProgrammingError as pe:
        # Manejar errores de columnas/tablas faltantes
        error_str = str(pe).lower()
        if "canal" in error_str and ("does not exist" in error_str or "undefined column" in error_str):
            logger.warning("Columna 'canal' no existe en BD. Retornando respuesta vacía.")
            return create_paginated_response(items=[], total=0, page=page, page_size=limit)
        raise HTTPException(status_code=500, detail=f"Error de base de datos: {str(pe)}")
    except Exception as e:
        logger.error(f"Error listando notificaciones: {e}", exc_info=True)
        raise HTTPException(status_code=500, detail=f"Error interno del servidor: {str(e)}")


@router.get("/estadisticas/resumen")
@cache_result(ttl=30, key_prefix="notificaciones")  # Cache reducido a 30 segundos para actualizaciones más rápidas
def obtener_estadisticas_notificaciones(
    db: Session = Depends(get_db),
    current_user: User = Depends(get_current_user),
):
    """
    Obtener estadísticas de notificaciones.

    OPTIMIZADO: Usa una sola query GROUP BY en lugar de 5 queries COUNT separadas.
    Cache: 5 minutos para mejorar performance.
    """
    try:
        from sqlalchemy import func
        from sqlalchemy.exc import ProgrammingError

        # ✅ OPTIMIZACIÓN: Una sola query con GROUP BY en lugar de 5 queries COUNT
        # Esto es 5-10x más rápido, especialmente con índices en la columna 'estado'
        estadisticas = (
            db.query(Notificacion.estado, func.count(Notificacion.id).label("cantidad")).group_by(Notificacion.estado).all()
        )

        # Convertir resultados a diccionario
        stats_dict = {row.estado: row.cantidad for row in estadisticas}

        # Calcular totales
        total = sum(stats_dict.values())
        enviadas = stats_dict.get("ENVIADA", 0)
        pendientes = stats_dict.get("PENDIENTE", 0)
        fallidas = stats_dict.get("FALLIDA", 0)

        # Query separada solo para no_leidas (si la columna existe)
        no_leidas = 0
        try:
            no_leidas = db.query(func.count(Notificacion.id)).filter(Notificacion.leida.is_(False)).scalar() or 0
        except ProgrammingError as pe:
            # Si la columna 'leida' no existe en la BD, usar aproximación
            if "column notificaciones.leida does not exist" in str(pe):
                logger.info("Columna 'leida' aún no existe en BD, usando aproximación temporal")
            else:
                logger.warning(f"Error al consultar columna 'leida', usando aproximación: {pe}")
            no_leidas = enviadas  # Aproximación: todas las enviadas se consideran no leídas

        # ✅ VALIDACIÓN: Asegurar que siempre retornamos una estructura completa
        # Incluso si no hay datos, retornar valores por defecto válidos
        resultado = {
            "total": total,
            "enviadas": enviadas,
            "pendientes": pendientes,
            "fallidas": fallidas,
            "no_leidas": no_leidas,
            "tasa_exito": round((enviadas / total * 100) if total > 0 else 0.0, 2),
        }

        # ✅ LOGGING: Registrar si no hay datos (puede indicar problema)
        if total == 0:
            logger.info("📊 [estadisticas_notificaciones] No hay notificaciones en la base de datos")
        else:
            logger.debug(
                f"📊 [estadisticas_notificaciones] Total: {total}, "
                f"Enviadas: {enviadas}, Pendientes: {pendientes}, "
                f"Fallidas: {fallidas}, No leídas: {no_leidas}"
            )

        return resultado

    except Exception as e:
        logger.error(f"Error obteniendo estadísticas: {e}", exc_info=True)
        raise HTTPException(status_code=500, detail=f"Error interno del servidor: {str(e)}")


# ============================================
# PLANTILLAS DE NOTIFICACIONES
# ============================================


def _construir_query_plantillas(db: Session, solo_activas: bool, tipo: Optional[str]):
    """Construye la query para listar plantillas con filtros"""
    query = db.query(NotificacionPlantilla)

    if solo_activas:
        query = query.filter(NotificacionPlantilla.activa.is_(True))

    if tipo:
        query = query.filter(NotificacionPlantilla.tipo == tipo)

    return query.order_by(NotificacionPlantilla.nombre)


def _serializar_plantilla(p) -> Optional[dict]:
    """Serializa una plantilla a diccionario"""
    try:
        return {
            "id": p.id,
            "nombre": p.nombre,
            "descripcion": p.descripcion,
            "tipo": p.tipo,
            "asunto": p.asunto,
            "cuerpo": p.cuerpo,
            "variables_disponibles": p.variables_disponibles,
            "activa": bool(p.activa),
            "zona_horaria": p.zona_horaria or "America/Caracas",
            "fecha_creacion": p.fecha_creacion,
            "fecha_actualizacion": p.fecha_actualizacion,
        }
    except Exception as e:
        logger.error(f"Error serializando plantilla {p.id}: {e}")
        return None


def _verificar_tabla_plantillas(db: Session):
    """Verifica si la tabla de plantillas existe"""
    try:
        from sqlalchemy import inspect

        inspector = inspect(db.bind)
        tablas = inspector.get_table_names()
        if "notificacion_plantillas" not in tablas:
            raise HTTPException(status_code=500, detail="Tabla 'notificacion_plantillas' no existe. Ejecute las migraciones.")
    except HTTPException:
        raise
    except Exception:
        pass


@router.get("/plantillas", response_model=list[NotificacionPlantillaResponse])
def listar_plantillas(
    tipo: Optional[str] = Query(None, description="Filtrar por tipo"),
    solo_activas: bool = Query(True, description="Solo plantillas activas"),
    db: Session = Depends(get_db),
    current_user: User = Depends(get_current_user),
):
    """Listar plantillas de notificaciones"""
    try:
        query = _construir_query_plantillas(db, solo_activas, tipo)
        plantillas = query.all()

        resultado = []
        for p in plantillas:
            serializado = _serializar_plantilla(p)
            if serializado:
                resultado.append(serializado)

        return resultado

    except HTTPException:
        raise
    except Exception as e:
        import traceback

        error_trace = traceback.format_exc()
        logger.error(f"Error listando plantillas: {e}\n{error_trace}")
        _verificar_tabla_plantillas(db)
        raise HTTPException(status_code=500, detail=f"Error interno: {str(e)}")


@router.get("/plantillas/verificar")
def verificar_plantillas(
    db: Session = Depends(get_db),
    current_user: User = Depends(get_current_user),
):
    """Verificar estado de conexión BD y existencia de plantillas"""
    try:
        # Verificar conexión a BD
        total_plantillas = db.query(NotificacionPlantilla).count()
        plantillas_activas = db.query(NotificacionPlantilla).filter(NotificacionPlantilla.activa.is_(True)).count()

        # Tipos esperados para notificaciones automáticas
        tipos_esperados = [
            "PAGO_5_DIAS_ANTES",
            "PAGO_3_DIAS_ANTES",
            "PAGO_1_DIA_ANTES",
            "PAGO_DIA_0",
            "PAGO_1_DIA_ATRASADO",
            "PAGO_3_DIAS_ATRASADO",
            "PAGO_5_DIAS_ATRASADO",
        ]

        # Verificar qué tipos existen
        tipos_existentes = db.query(NotificacionPlantilla.tipo).filter(NotificacionPlantilla.activa.is_(True)).distinct().all()
        tipos_encontrados = [t[0] for t in tipos_existentes]
        tipos_faltantes = [t for t in tipos_esperados if t not in tipos_encontrados]

        return {
            "conexion_bd": True,
            "total_plantillas": total_plantillas,
            "plantillas_activas": plantillas_activas,
            "tipos_esperados": tipos_esperados,
            "tipos_encontrados": tipos_encontrados,
            "tipos_faltantes": tipos_faltantes,
            "plantillas_ok": len(tipos_faltantes) == 0,
            "mensaje": (
                "✅ Todas las plantillas necesarias están configuradas"
                if len(tipos_faltantes) == 0
                else f"⚠️ Faltan {len(tipos_faltantes)} plantillas: {', '.join(tipos_faltantes)}"
            ),
        }

    except Exception as e:
        logger.error(f"Error verificando plantillas: {e}")
        return {
            "conexion_bd": False,
            "error": str(e),
            "mensaje": "❌ Error de conexión a la base de datos",
        }


@router.post("/plantillas", response_model=NotificacionPlantillaResponse)
def crear_plantilla(
    plantilla: NotificacionPlantillaCreate,
    db: Session = Depends(get_db),
    current_user: User = Depends(get_current_user),
):
    """Crear nueva plantilla de notificación"""
    try:
        # Verificar si ya existe una plantilla con el mismo nombre
        existe = db.query(NotificacionPlantilla).filter(NotificacionPlantilla.nombre == plantilla.nombre).first()
        if existe:
            raise HTTPException(status_code=400, detail="Ya existe una plantilla con este nombre")

        nueva_plantilla = NotificacionPlantilla(**plantilla.model_dump())
        db.add(nueva_plantilla)
        db.commit()
        db.refresh(nueva_plantilla)

        # Auditoría
        try:
            audit = Auditoria(
                usuario_id=current_user.id,
                accion="CREATE",
                entidad="NOTIFICACION_PLANTILLA",
                entidad_id=nueva_plantilla.id,
                detalles=f"Creó plantilla {nueva_plantilla.nombre}",
                exito=True,
            )
            db.add(audit)
            db.commit()
        except Exception as e:
            logger.warning(f"No se pudo registrar auditoría creación plantilla: {e}")

        # Serializar manualmente para evitar errores
        return {
            "id": nueva_plantilla.id,
            "nombre": nueva_plantilla.nombre,
            "descripcion": nueva_plantilla.descripcion,
            "tipo": nueva_plantilla.tipo,
            "asunto": nueva_plantilla.asunto,
            "cuerpo": nueva_plantilla.cuerpo,
            "variables_disponibles": nueva_plantilla.variables_disponibles,
            "activa": bool(nueva_plantilla.activa),
            "zona_horaria": nueva_plantilla.zona_horaria or "America/Caracas",
            "fecha_creacion": nueva_plantilla.fecha_creacion,
            "fecha_actualizacion": nueva_plantilla.fecha_actualizacion,
        }

    except HTTPException:
        raise
    except Exception as e:
        db.rollback()
        logger.error(f"Error creando plantilla: {e}")
        raise HTTPException(status_code=500, detail=f"Error interno: {str(e)}")


@router.put("/plantillas/{plantilla_id}", response_model=NotificacionPlantillaResponse)
def actualizar_plantilla(
    plantilla_id: int,
    plantilla: NotificacionPlantillaUpdate,
    db: Session = Depends(get_db),
    current_user: User = Depends(get_current_user),
):
    """Actualizar plantilla de notificación"""
    try:
        plantilla_existente = db.query(NotificacionPlantilla).filter(NotificacionPlantilla.id == plantilla_id).first()

        if not plantilla_existente:
            raise HTTPException(status_code=404, detail="Plantilla no encontrada")

        # Actualizar solo campos proporcionados
        update_data = plantilla.model_dump(exclude_unset=True)
        for key, value in update_data.items():
            setattr(plantilla_existente, key, value)

        db.commit()
        db.refresh(plantilla_existente)

        # Auditoría
        try:
            audit = Auditoria(
                usuario_id=current_user.id,
                accion="UPDATE",
                entidad="NOTIFICACION_PLANTILLA",
                entidad_id=plantilla_id,
                detalles=f"Actualizó plantilla {plantilla_existente.nombre}",
                exito=True,
            )
            db.add(audit)
            db.commit()
        except Exception as e:
            logger.warning(f"No se pudo registrar auditoría actualización plantilla: {e}")

        # Serializar manualmente para evitar errores
        return {
            "id": plantilla_existente.id,
            "nombre": plantilla_existente.nombre,
            "descripcion": plantilla_existente.descripcion,
            "tipo": plantilla_existente.tipo,
            "asunto": plantilla_existente.asunto,
            "cuerpo": plantilla_existente.cuerpo,
            "variables_disponibles": plantilla_existente.variables_disponibles,
            "activa": bool(plantilla_existente.activa),
            "zona_horaria": plantilla_existente.zona_horaria or "America/Caracas",
            "fecha_creacion": plantilla_existente.fecha_creacion,
            "fecha_actualizacion": plantilla_existente.fecha_actualizacion,
        }

    except HTTPException:
        raise
    except Exception as e:
        db.rollback()
        logger.error(f"Error actualizando plantilla: {e}")
        raise HTTPException(status_code=500, detail=f"Error interno: {str(e)}")


@router.delete("/plantillas/{plantilla_id}")
def eliminar_plantilla(
    plantilla_id: int,
    db: Session = Depends(get_db),
    current_user: User = Depends(get_current_user),
):
    """Eliminar plantilla de notificación"""
    try:
        plantilla = db.query(NotificacionPlantilla).filter(NotificacionPlantilla.id == plantilla_id).first()

        if not plantilla:
            raise HTTPException(status_code=404, detail="Plantilla no encontrada")

        plantilla_id_ref = plantilla.id
        nombre_ref = plantilla.nombre
        db.delete(plantilla)
        db.commit()

        # Auditoría
        try:
            audit = Auditoria(
                usuario_id=current_user.id,
                accion="DELETE",
                entidad="NOTIFICACION_PLANTILLA",
                entidad_id=plantilla_id_ref,
                detalles=f"Eliminó plantilla {nombre_ref}",
                exito=True,
            )
            db.add(audit)
            db.commit()
        except Exception as e:
            logger.warning(f"No se pudo registrar auditoría eliminación plantilla: {e}")

        return {"mensaje": "Plantilla eliminada exitosamente"}

    except HTTPException:
        raise
    except Exception as e:
        db.rollback()
        logger.error(f"Error eliminando plantilla: {e}")
        raise HTTPException(status_code=500, detail=f"Error interno: {str(e)}")


@router.get("/plantillas/{plantilla_id}", response_model=NotificacionPlantillaResponse)
def obtener_plantilla(
    plantilla_id: int,
    db: Session = Depends(get_db),
    current_user: User = Depends(get_current_user),
):
    """Obtener plantilla específica"""
    try:
        plantilla = db.query(NotificacionPlantilla).filter(NotificacionPlantilla.id == plantilla_id).first()

        if not plantilla:
            raise HTTPException(status_code=404, detail="Plantilla no encontrada")

        # Serializar manualmente para evitar errores
        return {
            "id": plantilla.id,
            "nombre": plantilla.nombre,
            "descripcion": plantilla.descripcion,
            "tipo": plantilla.tipo,
            "asunto": plantilla.asunto,
            "cuerpo": plantilla.cuerpo,
            "variables_disponibles": plantilla.variables_disponibles,
            "activa": bool(plantilla.activa),
            "zona_horaria": plantilla.zona_horaria or "America/Caracas",
            "fecha_creacion": plantilla.fecha_creacion,
            "fecha_actualizacion": plantilla.fecha_actualizacion,
        }

    except HTTPException:
        raise
    except Exception as e:
        logger.error(f"Error obteniendo plantilla: {e}")
        raise HTTPException(status_code=500, detail=f"Error interno: {str(e)}")


@router.get("/plantillas/{plantilla_id}/export")
def exportar_plantilla(
    plantilla_id: int,
    db: Session = Depends(get_db),
    current_user: User = Depends(get_current_user),
):
    """Exporta una plantilla en formato JSON y registra auditoría"""
    try:
        plantilla = db.query(NotificacionPlantilla).filter(NotificacionPlantilla.id == plantilla_id).first()
        if not plantilla:
            raise HTTPException(status_code=404, detail="Plantilla no encontrada")

        data = {
            "id": plantilla.id,
            "nombre": plantilla.nombre,
            "tipo": plantilla.tipo,
            "asunto": plantilla.asunto,
            "cuerpo": plantilla.cuerpo,
            "activa": bool(plantilla.activa),
        }

        # Auditoría
        try:
            audit = Auditoria(
                usuario_id=current_user.id,
                accion="EXPORT",
                entidad="NOTIFICACION_PLANTILLA",
                entidad_id=plantilla.id,
                detalles=f"Exportó plantilla {plantilla.nombre}",
                exito=True,
            )
            db.add(audit)
            db.commit()
        except Exception as e:
            logger.warning(f"No se pudo registrar auditoría exportación plantilla: {e}")

        return data
    except HTTPException:
        raise
    except Exception as e:
        logger.error(f"Error exportando plantilla: {e}")
        raise HTTPException(status_code=500, detail=f"Error interno: {str(e)}")


@router.post("/plantillas/{plantilla_id}/enviar")
async def enviar_notificacion_con_plantilla(
    plantilla_id: int,
    cliente_id: int,
    variables: dict,
    background_tasks: BackgroundTasks,
    db: Session = Depends(get_db),
    current_user: User = Depends(get_current_user),
):
    """Enviar notificación usando una plantilla"""
    try:
        # Obtener plantilla
        plantilla = db.query(NotificacionPlantilla).filter(NotificacionPlantilla.id == plantilla_id).first()

        if not plantilla:
            raise HTTPException(status_code=404, detail="Plantilla no encontrada")

        if not plantilla.activa:
            raise HTTPException(status_code=400, detail="La plantilla no está activa")

        # Obtener cliente
        cliente = db.query(Cliente).filter(Cliente.id == cliente_id).first()

        if not cliente:
            raise HTTPException(status_code=404, detail="Cliente no encontrado")

        # Obtener préstamo y cuota relacionados si existen
        prestamo = None
        cuota = None

        # Intentar obtener el préstamo más reciente del cliente
        from app.models.amortizacion import Cuota
        from app.models.prestamo import Prestamo

        prestamo = (
            db.query(Prestamo)
            .filter(Prestamo.cliente_id == cliente_id, Prestamo.estado == "APROBADO")
            .order_by(Prestamo.fecha_registro.desc())
            .first()
        )

        if prestamo:
            # Obtener la cuota más próxima a vencer
            cuota = (
                db.query(Cuota)
                .filter(Cuota.prestamo_id == prestamo.id, Cuota.estado.in_(["PENDIENTE", "ATRASADO"]))
                .order_by(Cuota.fecha_vencimiento.asc())
                .first()
            )

        # Construir variables desde la BD usando las variables configuradas
        variables_service = VariablesNotificacionService(db=db)

        # Si se pasan variables manualmente, combinarlas con las de la BD
        # Las variables manuales tienen prioridad sobre las de la BD
        variables_bd = variables_service.construir_variables_desde_bd(
            cliente=cliente,
            prestamo=prestamo,
            cuota=cuota,
        )

        # Combinar: variables manuales tienen prioridad
        variables_finales = {**variables_bd, **variables}

        # Reemplazar variables en el asunto y cuerpo usando el servicio
        asunto = variables_service.reemplazar_variables_en_texto(plantilla.asunto, variables_finales)
        cuerpo = variables_service.reemplazar_variables_en_texto(plantilla.cuerpo, variables_finales)

        # Crear registro de notificación
        nueva_notif = Notificacion(
            cliente_id=cliente_id,
            tipo=plantilla.tipo,
            canal="EMAIL",
            asunto=asunto,
            mensaje=cuerpo,
            estado="PENDIENTE",
        )
        db.add(nueva_notif)
        db.commit()
        db.refresh(nueva_notif)

        # Función helper para enviar email y actualizar estado
        def enviar_y_actualizar_estado():
            """Envía email y actualiza estado de notificación"""
            from app.db.session import SessionLocal

            db_local = SessionLocal()
            try:
                # Recargar notificación para asegurar que tenemos la última versión
                notif = db_local.query(Notificacion).filter(Notificacion.id == nueva_notif.id).first()
                if not notif:
                    logger.error(f"Notificación {nueva_notif.id} no encontrada para actualizar estado")
                    return

                # Enviar email
                if cliente.email:
                    email_service = EmailService(db=db_local)
                    resultado = email_service.send_email(
                        to_emails=[str(cliente.email)],
                        subject=asunto,
                        body=cuerpo,
                        is_html=True,
                    )

                    # Actualizar estado según resultado
                    if resultado.get("success"):
                        notif.estado = "ENVIADA"
                        notif.enviada_en = datetime.utcnow()
                        notif.respuesta_servicio = resultado.get("message", "Email enviado exitosamente")
                        logger.info(f"✅ Notificación {notif.id} enviada exitosamente a {cliente.email}")
                    else:
                        notif.estado = "FALLIDA"
                        notif.error_mensaje = resultado.get("message", "Error desconocido")
                        notif.intentos = (notif.intentos or 0) + 1
                        logger.error(f"❌ Error enviando notificación {notif.id}: {resultado.get('message')}")
                else:
                    notif.estado = "FALLIDA"
                    notif.error_mensaje = "Cliente no tiene email registrado"
                    logger.warning(f"⚠️ Cliente {cliente_id} no tiene email registrado")

                db_local.commit()
            except Exception as e:
                db_local.rollback()
                logger.error(f"❌ Error en background task de envío de email: {e}", exc_info=True)
                # Intentar marcar como fallida
                try:
                    notif = db_local.query(Notificacion).filter(Notificacion.id == nueva_notif.id).first()
                    if notif:
                        notif.estado = "FALLIDA"
                        notif.error_mensaje = str(e)
                        notif.intentos = (notif.intentos or 0) + 1
                        db_local.commit()
                except Exception:
                    pass
            finally:
                db_local.close()

        # Enviar email en background
        if cliente.email:
            background_tasks.add_task(enviar_y_actualizar_estado)
            logger.info(f"📧 Email programado para envío usando plantilla {plantilla_id} a cliente {cliente_id}")
        else:
            # Si no tiene email, marcar como fallida inmediatamente
            nueva_notif.estado = "FALLIDA"
            nueva_notif.error_mensaje = "Cliente no tiene email registrado"
            db.commit()

        return {
            "mensaje": "Notificación programada para envío" if cliente.email else "Cliente no tiene email registrado",
            "cliente_id": cliente_id,
            "asunto": asunto,
            "notificacion_id": nueva_notif.id,
        }

    except HTTPException:
        raise
    except Exception as e:
        db.rollback()
        logger.error(f"Error enviando notificación con plantilla: {e}")
        raise HTTPException(status_code=500, detail=f"Error interno del servidor: {str(e)}")


# ============================================
# NOTIFICACIONES AUTOMÁTICAS
# ============================================


@router.post("/automaticas/procesar")
def procesar_notificaciones_automaticas(db: Session = Depends(get_db), current_user: User = Depends(get_current_user)):
    """
    Procesar todas las notificaciones automáticas pendientes
    Este endpoint debe ser llamado por un scheduler (cron job)
    """
    try:
        service = NotificacionAutomaticaService(db)
        stats = service.procesar_notificaciones_automaticas()

        return {
            "mensaje": "Procesamiento de notificaciones automáticas completado",
            "estadisticas": stats,
        }

    except Exception as e:
        logger.error(f"Error procesando notificaciones automáticas: {e}")
        raise HTTPException(status_code=500, detail=f"Error interno del servidor: {str(e)}")


# ============================================
# VARIABLES DE NOTIFICACIONES
# ============================================


@router.get("/variables", response_model=list[NotificacionVariableResponse])
def listar_variables(
    activa: Optional[str] = Query(None, description="Filtrar por estado activo (true/false)"),
    db: Session = Depends(get_db),
    current_user: User = Depends(get_current_user),
):
    """
    Listar todas las variables de notificaciones configuradas
    """
    try:
        # Verificar si la tabla existe
        from sqlalchemy import inspect
        from sqlalchemy.exc import ProgrammingError

        try:
            inspector = inspect(db.bind)
            if "notificacion_variables" not in inspector.get_table_names():
                logger.warning("Tabla 'notificacion_variables' no existe, retornando lista vacía")
                return []
        except Exception as inspect_error:
            logger.warning(f"Error verificando existencia de tabla: {inspect_error}, retornando lista vacía")
            return []

        query = db.query(NotificacionVariable)

        # Convertir string a boolean si es necesario
        if activa is not None:
            if isinstance(activa, str):
                activa_bool = activa.lower() == "true"
            else:
                activa_bool = bool(activa)
            query = query.filter(NotificacionVariable.activa == activa_bool)

        variables = query.order_by(NotificacionVariable.nombre_variable).all()
        return [v.to_dict() for v in variables]

    except ProgrammingError as e:
        logger.warning(f"Error de base de datos (tabla puede no existir): {e}, retornando lista vacía")
        return []
    except Exception as e:
        logger.error(f"Error listando variables: {e}", exc_info=True)
        # Si hay un error, retornar lista vacía en lugar de 500
        return []


@router.get("/variables/{variable_id}", response_model=NotificacionVariableResponse)
def obtener_variable(
    variable_id: int,
    db: Session = Depends(get_db),
    current_user: User = Depends(get_current_user),
):
    """
    Obtener una variable específica por ID
    """
    try:
        variable = db.query(NotificacionVariable).filter(NotificacionVariable.id == variable_id).first()

        if not variable:
            raise HTTPException(status_code=404, detail="Variable no encontrada")

        return variable.to_dict()

    except HTTPException:
        raise
    except Exception as e:
        logger.error(f"Error obteniendo variable: {e}", exc_info=True)
        raise HTTPException(status_code=500, detail=f"Error interno del servidor: {str(e)}")


@router.post("/variables", response_model=NotificacionVariableResponse, status_code=201)
def crear_variable(
    variable: NotificacionVariableCreate,
    db: Session = Depends(get_db),
    current_user: User = Depends(get_current_user),
):
    """
    Crear una nueva variable de notificación
    """
    try:
        # Verificar si ya existe una variable con ese nombre
        existente = (
            db.query(NotificacionVariable).filter(NotificacionVariable.nombre_variable == variable.nombre_variable).first()
        )

        if existente:
            raise HTTPException(status_code=400, detail=f"Ya existe una variable con el nombre '{variable.nombre_variable}'")

        nueva_variable = NotificacionVariable(
            nombre_variable=variable.nombre_variable,
            tabla=variable.tabla,
            campo_bd=variable.campo_bd,
            descripcion=variable.descripcion,
            activa=variable.activa,
        )

        db.add(nueva_variable)
        db.commit()
        db.refresh(nueva_variable)

        return nueva_variable.to_dict()

    except HTTPException:
        raise
    except Exception as e:
        db.rollback()
        logger.error(f"Error creando variable: {e}", exc_info=True)
        raise HTTPException(status_code=500, detail=f"Error interno del servidor: {str(e)}")


@router.put("/variables/{variable_id}", response_model=NotificacionVariableResponse)
def actualizar_variable(
    variable_id: int,
    variable: NotificacionVariableUpdate,
    db: Session = Depends(get_db),
    current_user: User = Depends(get_current_user),
):
    """
    Actualizar una variable existente
    """
    try:
        variable_db = db.query(NotificacionVariable).filter(NotificacionVariable.id == variable_id).first()

        if not variable_db:
            raise HTTPException(status_code=404, detail="Variable no encontrada")

        # Si se actualiza el nombre, verificar que no exista otra con ese nombre
        if variable.nombre_variable and variable.nombre_variable != variable_db.nombre_variable:
            existente = (
                db.query(NotificacionVariable)
                .filter(
                    NotificacionVariable.nombre_variable == variable.nombre_variable, NotificacionVariable.id != variable_id
                )
                .first()
            )

            if existente:
                raise HTTPException(
                    status_code=400, detail=f"Ya existe una variable con el nombre '{variable.nombre_variable}'"
                )

        # Actualizar campos
        if variable.nombre_variable is not None:
            variable_db.nombre_variable = variable.nombre_variable
        if variable.tabla is not None:
            variable_db.tabla = variable.tabla
        if variable.campo_bd is not None:
            variable_db.campo_bd = variable.campo_bd
        if variable.descripcion is not None:
            variable_db.descripcion = variable.descripcion
        if variable.activa is not None:
            variable_db.activa = variable.activa

        db.commit()
        db.refresh(variable_db)

        return variable_db.to_dict()

    except HTTPException:
        raise
    except Exception as e:
        db.rollback()
        logger.error(f"Error actualizando variable: {e}", exc_info=True)
        raise HTTPException(status_code=500, detail=f"Error interno del servidor: {str(e)}")


@router.post("/variables/inicializar-precargadas")
def inicializar_variables_precargadas(
    db: Session = Depends(get_db),
    current_user: User = Depends(get_current_user),
):
    """
    Inicializar variables precargadas en la base de datos
    Crea automáticamente todas las variables basadas en los campos de las tablas
    """
    try:
        # Verificar si la tabla existe
        from sqlalchemy import inspect
        from sqlalchemy.exc import ProgrammingError

        try:
            inspector = inspect(db.bind)
            if "notificacion_variables" not in inspector.get_table_names():
                logger.warning("Tabla 'notificacion_variables' no existe")
                raise HTTPException(status_code=400, detail="La tabla 'notificacion_variables' no existe en la base de datos")
        except Exception as inspect_error:
            logger.warning(f"Error verificando existencia de tabla: {inspect_error}")
            raise HTTPException(status_code=400, detail=f"Error verificando tabla: {str(inspect_error)}")

        # Definir campos disponibles (mismo que en frontend)
        CAMPOS_DISPONIBLES = {
            "clientes": [
                {"campo": "id", "descripcion": "ID único del cliente"},
                {"campo": "cedula", "descripcion": "Cédula de identidad"},
                {"campo": "nombres", "descripcion": "Nombres completos"},
                {"campo": "telefono", "descripcion": "Teléfono de contacto"},
                {"campo": "email", "descripcion": "Correo electrónico"},
                {"campo": "direccion", "descripcion": "Dirección de residencia"},
                {"campo": "fecha_nacimiento", "descripcion": "Fecha de nacimiento"},
                {"campo": "ocupacion", "descripcion": "Ocupación del cliente"},
                {"campo": "estado", "descripcion": "Estado (ACTIVO, INACTIVO, FINALIZADO)"},
                {"campo": "activo", "descripcion": "Estado activo (true/false)"},
                {"campo": "fecha_registro", "descripcion": "Fecha de registro"},
                {"campo": "fecha_actualizacion", "descripcion": "Fecha de última actualización"},
                {"campo": "usuario_registro", "descripcion": "Usuario que registró"},
                {"campo": "notas", "descripcion": "Notas adicionales"},
            ],
            "prestamos": [
                {"campo": "id", "descripcion": "ID del préstamo"},
                {"campo": "cliente_id", "descripcion": "ID del cliente"},
                {"campo": "cedula", "descripcion": "Cédula del cliente"},
                {"campo": "nombres", "descripcion": "Nombres del cliente"},
                {"campo": "valor_activo", "descripcion": "Valor del activo (vehículo)"},
                {"campo": "total_financiamiento", "descripcion": "Monto total financiado"},
                {"campo": "fecha_requerimiento", "descripcion": "Fecha requerida del préstamo"},
                {"campo": "modalidad_pago", "descripcion": "Modalidad (MENSUAL, QUINCENAL, SEMANAL)"},
                {"campo": "numero_cuotas", "descripcion": "Número total de cuotas"},
                {"campo": "cuota_periodo", "descripcion": "Monto de cuota por período"},
                {"campo": "tasa_interes", "descripcion": "Tasa de interés (%)"},
                {"campo": "fecha_base_calculo", "descripcion": "Fecha base para cálculo"},
                {"campo": "producto", "descripcion": "Producto financiero"},
                {"campo": "producto_financiero", "descripcion": "Producto financiero"},
                {"campo": "concesionario", "descripcion": "Concesionario"},
                {"campo": "analista", "descripcion": "Analista asignado"},
                {"campo": "modelo_vehiculo", "descripcion": "Modelo del vehículo"},
                {"campo": "estado", "descripcion": "Estado del préstamo"},
                {"campo": "usuario_proponente", "descripcion": "Usuario proponente"},
                {"campo": "usuario_aprobador", "descripcion": "Usuario aprobador"},
                {"campo": "fecha_registro", "descripcion": "Fecha de registro"},
                {"campo": "fecha_aprobacion", "descripcion": "Fecha de aprobación"},
            ],
            "cuotas": [
                {"campo": "id", "descripcion": "ID de la cuota"},
                {"campo": "prestamo_id", "descripcion": "ID del préstamo"},
                {"campo": "numero_cuota", "descripcion": "Número de cuota"},
                {"campo": "fecha_vencimiento", "descripcion": "Fecha de vencimiento"},
                {"campo": "fecha_pago", "descripcion": "Fecha de pago"},
                {"campo": "monto_cuota", "descripcion": "Monto total de la cuota"},
                {"campo": "monto_capital", "descripcion": "Monto de capital"},
                {"campo": "monto_interes", "descripcion": "Monto de interés"},
                {"campo": "saldo_capital_inicial", "descripcion": "Saldo capital inicial"},
                {"campo": "saldo_capital_final", "descripcion": "Saldo capital final"},
                {"campo": "capital_pagado", "descripcion": "Capital pagado"},
                {"campo": "interes_pagado", "descripcion": "Interés pagado"},
                {"campo": "mora_pagada", "descripcion": "Mora pagada"},
                {"campo": "total_pagado", "descripcion": "Total pagado"},
                {"campo": "capital_pendiente", "descripcion": "Capital pendiente"},
                {"campo": "interes_pendiente", "descripcion": "Interés pendiente"},
                {"campo": "dias_mora", "descripcion": "Días de mora"},
                {"campo": "monto_mora", "descripcion": "Monto de mora"},
                {"campo": "tasa_mora", "descripcion": "Tasa de mora (%)"},
                {"campo": "dias_morosidad", "descripcion": "Días de morosidad"},
                {"campo": "monto_morosidad", "descripcion": "Monto de morosidad"},
                {"campo": "estado", "descripcion": "Estado de la cuota"},
            ],
            "pagos": [
                {"campo": "id", "descripcion": "ID del pago"},
                {"campo": "cedula", "descripcion": "Cédula del cliente"},
                {"campo": "prestamo_id", "descripcion": "ID del préstamo"},
                {"campo": "numero_cuota", "descripcion": "Número de cuota"},
                {"campo": "fecha_pago", "descripcion": "Fecha de pago"},
                {"campo": "fecha_registro", "descripcion": "Fecha de registro"},
                {"campo": "monto_pagado", "descripcion": "Monto pagado"},
                {"campo": "numero_documento", "descripcion": "Número de documento"},
                {"campo": "institucion_bancaria", "descripcion": "Institución bancaria"},
                {"campo": "estado", "descripcion": "Estado del pago"},
                {"campo": "conciliado", "descripcion": "Si está conciliado"},
                {"campo": "fecha_conciliacion", "descripcion": "Fecha de conciliación"},
            ],
        }

        variables_creadas = 0
        variables_existentes = 0

        for tabla, campos in CAMPOS_DISPONIBLES.items():
            for campo_info in campos:
                campo = campo_info["campo"]
                descripcion = campo_info["descripcion"]

                # Generar nombre de variable: tabla_campo (remover 's' final)
                nombre_variable = f"{tabla[:-1]}_{campo}" if tabla.endswith("s") else f"{tabla}_{campo}"

                # Verificar si ya existe
                existente = (
                    db.query(NotificacionVariable).filter(NotificacionVariable.nombre_variable == nombre_variable).first()
                )

                if not existente:
                    nueva_variable = NotificacionVariable(
                        nombre_variable=nombre_variable,
                        tabla=tabla,
                        campo_bd=campo,
                        descripcion=descripcion,
                        activa=True,
                    )
                    db.add(nueva_variable)
                    variables_creadas += 1
                else:
                    variables_existentes += 1

        db.commit()

        logger.info(f"✅ Variables precargadas inicializadas: {variables_creadas} creadas, {variables_existentes} ya existían")

        return {
            "mensaje": "Variables precargadas inicializadas exitosamente",
            "variables_creadas": variables_creadas,
            "variables_existentes": variables_existentes,
            "total": variables_creadas + variables_existentes,
        }

    except HTTPException:
        raise
    except ProgrammingError as e:
        db.rollback()
        logger.error(f"Error de base de datos: {e}", exc_info=True)
        raise HTTPException(status_code=500, detail=f"Error de base de datos: {str(e)}")
    except Exception as e:
        db.rollback()
        logger.error(f"Error inicializando variables precargadas: {e}", exc_info=True)
        raise HTTPException(status_code=500, detail=f"Error interno del servidor: {str(e)}")


@router.delete("/variables/{variable_id}", status_code=204)
def eliminar_variable(
    variable_id: int,
    db: Session = Depends(get_db),
    current_user: User = Depends(get_current_user),
):
    """
    Eliminar una variable de notificación
    """
    try:
        variable = db.query(NotificacionVariable).filter(NotificacionVariable.id == variable_id).first()

        if not variable:
            raise HTTPException(status_code=404, detail="Variable no encontrada")

        db.delete(variable)
        db.commit()

        return None

    except HTTPException:
        raise
    except Exception as e:
        db.rollback()
        logger.error(f"Error eliminando variable: {e}", exc_info=True)
        raise HTTPException(status_code=500, detail=f"Error interno del servidor: {str(e)}")<|MERGE_RESOLUTION|>--- conflicted
+++ resolved
@@ -430,25 +430,14 @@
                 canal_exists = "canal" in columns
                 leida_exists = "leida" in columns
                 created_at_exists = "created_at" in columns
-<<<<<<< HEAD
                 
                 # Solo mostrar info la primera vez (no es un error, es un comportamiento esperado)
-=======
-
-                # Solo mostrar warnings la primera vez
->>>>>>> dea98714
                 if not canal_exists:
                     logger.info("ℹ️ Columna 'canal' no existe en BD. Usando query sin canal.")
                 if not leida_exists:
                     logger.info("ℹ️ Columna 'leida' no existe en BD. Usando query sin leida.")
                 if not created_at_exists:
-<<<<<<< HEAD
                     logger.info("ℹ️ Columna 'created_at' no existe en BD. Usando 'id' para ordenar.")
-                
-=======
-                    logger.warning("Columna 'created_at' no existe en BD. Usando 'id' para ordenar.")
-
->>>>>>> dea98714
                 # Cachear resultado
                 _columnas_notificaciones_cache = {
                     "canal": canal_exists,
