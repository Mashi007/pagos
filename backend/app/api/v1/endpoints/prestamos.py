import logging
from datetime import date, datetime
from decimal import Decimal
from typing import Optional

from dateutil import parser as date_parser
from dateutil.relativedelta import relativedelta
from fastapi import APIRouter, Depends, HTTPException, Query
from sqlalchemy import func, or_
from sqlalchemy.orm import Session

from app.api.deps import get_current_user, get_db
from app.models.aprobacion import Aprobacion
from app.models.cliente import Cliente
from app.models.prestamo import Prestamo
from app.models.prestamo_auditoria import PrestamoAuditoria
from app.models.user import User
from app.schemas.prestamo import PrestamoCreate, PrestamoResponse, PrestamoUpdate
from app.services.prestamo_amortizacion_service import (
    generar_tabla_amortizacion as generar_amortizacion,
    obtener_cuotas_prestamo as obtener_cuotas_service,
)
from app.services.prestamo_evaluacion_service import crear_evaluacion_prestamo

router = APIRouter()
logger = logging.getLogger(__name__)


# ============================================
# FUNCIONES AUXILIARES
# ============================================
def calcular_cuotas(
    total: Decimal, modalidad: str, plazo_maximo_meses: Optional[int] = None
) -> tuple[int, Decimal]:
    """
    Calcula el número de cuotas según la modalidad de pago.

    Si hay plazo_maximo (después de evaluación de riesgo), lo utiliza.
    Si no hay plazo_maximo (DRAFT), usa valores por defecto.

    TABLA 12: AJUSTE DE FRECUENCIA DE PAGO
    - MENSUAL: 36 cuotas por defecto
    - QUINCENAL: 72 cuotas por defecto (36 * 2)
    - SEMANAL: 144 cuotas por defecto (36 * 4)

    Si hay plazo_maximo_meses (después de evaluación):
    - MENSUAL: plazo_maximo_meses cuotas
    - QUINCENAL: plazo_maximo_meses * 2 cuotas
    - SEMANAL: plazo_maximo_meses * 4 cuotas
    """
    # Si hay evaluación de riesgo, usar plazo máximo
    if plazo_maximo_meses is not None:
        if modalidad == "MENSUAL":
            cuotas = plazo_maximo_meses
        elif modalidad == "QUINCENAL":
            cuotas = plazo_maximo_meses * 2
        elif modalidad == "SEMANAL":
            cuotas = plazo_maximo_meses * 4
        else:
            cuotas = plazo_maximo_meses
    else:
        # Valores por defecto para DRAFT (antes de evaluación)
        if modalidad == "MENSUAL":
            cuotas = 36
        elif modalidad == "QUINCENAL":
            cuotas = 72
        elif modalidad == "SEMANAL":
            cuotas = 144
        else:
            cuotas = 36  # Default

    cuota_periodo = total / Decimal(cuotas)
    return cuotas, cuota_periodo


def obtener_datos_cliente(cedula: str, db: Session) -> Optional[Cliente]:
    """Obtiene los datos del cliente por cédula"""
    return db.query(Cliente).filter(Cliente.cedula == cedula).first()


def verificar_permisos_edicion(prestamo: Prestamo, current_user: User):
    """Verifica si el usuario tiene permisos para editar el préstamo"""
    if prestamo.estado in ["APROBADO", "RECHAZADO"]:
        if not current_user.is_admin:
            raise HTTPException(
                status_code=403,
                detail="Solo administradores pueden editar préstamos aprobados/rechazados",
            )


def puede_cambiar_estado(
    prestamo: Prestamo, nuevo_estado: str, current_user: User
) -> bool:
    """Verifica si el usuario puede cambiar el estado del préstamo"""
    return current_user.is_admin or (
        prestamo.estado == "DRAFT" and nuevo_estado == "EN_REVISION"
    )


def aplicar_cambios_prestamo(prestamo: Prestamo, prestamo_data: PrestamoUpdate):
    """Aplica los cambios del prestamo_data al prestamo"""
    if prestamo_data.total_financiamiento is not None:
        actualizar_monto_y_cuotas(prestamo, prestamo_data.total_financiamiento)

    if prestamo_data.modalidad_pago is not None:
        prestamo.modalidad_pago = prestamo_data.modalidad_pago
        prestamo.numero_cuotas, prestamo.cuota_periodo = calcular_cuotas(
            prestamo.total_financiamiento, prestamo.modalidad_pago
        )

    # Aplicar cambios directos de numero_cuotas y cuota_periodo si se proporcionan
    if prestamo_data.numero_cuotas is not None:
        prestamo.numero_cuotas = prestamo_data.numero_cuotas

    if prestamo_data.cuota_periodo is not None:
        prestamo.cuota_periodo = prestamo_data.cuota_periodo

    if prestamo_data.tasa_interes is not None:
        prestamo.tasa_interes = prestamo_data.tasa_interes

    if prestamo_data.fecha_base_calculo is not None:
        prestamo.fecha_base_calculo = prestamo_data.fecha_base_calculo

    if prestamo_data.fecha_requerimiento is not None:
        prestamo.fecha_requerimiento = prestamo_data.fecha_requerimiento

    if prestamo_data.observaciones is not None:
        prestamo.observaciones = prestamo_data.observaciones


def actualizar_monto_y_cuotas(prestamo: Prestamo, monto: Decimal):
    """Actualiza monto y recalcula cuotas"""
    prestamo.total_financiamiento = monto
    prestamo.numero_cuotas, prestamo.cuota_periodo = calcular_cuotas(
        prestamo.total_financiamiento, prestamo.modalidad_pago
    )


def procesar_cambio_estado(
    prestamo: Prestamo,
    nuevo_estado: str,
    current_user: User,
    db: Session,
    plazo_maximo_meses: Optional[int] = None,
    tasa_interes: Optional[Decimal] = None,
    fecha_base_calculo: Optional = None,
):
    """Procesa el cambio de estado del préstamo"""
    estado_anterior = prestamo.estado
    prestamo.estado = nuevo_estado

    if nuevo_estado == "APROBADO":
        prestamo.usuario_aprobador = current_user.email
        prestamo.fecha_aprobacion = datetime.now()

        # Aplicar condiciones desde evaluación de riesgo (FASE 2)
        if plazo_maximo_meses:
            numero_cuotas, cuota_periodo = actualizar_cuotas_segun_plazo_maximo(
                prestamo, plazo_maximo_meses, db
            )
            logger.info(
                f"Cuotas ajustadas según análisis de riesgo: {numero_cuotas} cuotas"
            )

        # Aplicar tasa de interés desde evaluación
        if tasa_interes:
            prestamo.tasa_interes = tasa_interes

        # Aplicar fecha base de cálculo
        if fecha_base_calculo:
            prestamo.fecha_base_calculo = fecha_base_calculo

        # Si se aprueba y tiene fecha_base_calculo, generar tabla de amortización
        if prestamo.fecha_base_calculo:
            try:
                # Convertir a date si es necesario
                if isinstance(prestamo.fecha_base_calculo, str):
                    from dateutil import parser as date_parser

                    fecha = date_parser.parse(prestamo.fecha_base_calculo).date()
                else:
                    fecha = prestamo.fecha_base_calculo

                generar_amortizacion(prestamo, fecha, db)
                logger.info(
                    f"Tabla de amortización generada para préstamo {prestamo.id} con fecha de desembolso: {fecha}"
                )
            except Exception as e:
                logger.error(f"Error generando amortización: {str(e)}")
                # No fallar el préstamo si falla la generación de cuotas

        # Crear registro automático en Aprobaciones (conectado por cédula)
        try:
            aprobacion = Aprobacion(
                solicitante_id=current_user.id,
                revisor_id=current_user.id,
                tipo_solicitud="PRESTAMO",
                entidad="Cliente",
                entidad_id=prestamo.cliente_id,
                justificacion=f"Préstamo aprobado para {prestamo.nombres} (Cédula: {prestamo.cedula}). Monto: ${prestamo.total_financiamiento}, Cuotas: {prestamo.numero_cuotas}",
                estado="APROBADA",
                resultado=f"Préstamo #{prestamo.id} aprobado por {current_user.email}",
                fecha_aprobacion=datetime.now(),
                prioridad="NORMAL",
            )
            db.add(aprobacion)
            db.commit()
            logger.info(f"Registro de aprobación creado para préstamo {prestamo.id}")
        except Exception as e:
            logger.warning(
                f"Error creando registro de aprobación (no crítico): {str(e)}"
            )
            db.rollback()
            # No fallar el préstamo si falla la creación de aprobación

    crear_registro_auditoria(
        prestamo_id=prestamo.id,
        cedula=prestamo.cedula,
        usuario=current_user.email,
        campo_modificado="estado",
        valor_anterior=estado_anterior,
        valor_nuevo=nuevo_estado,
        accion="CAMBIO_ESTADO",
        estado_anterior=estado_anterior,
        estado_nuevo=nuevo_estado,
        db=db,
    )


def crear_registro_auditoria(
    prestamo_id: int,
    cedula: str,
    usuario: str,
    campo_modificado: str,
    valor_anterior: str,
    valor_nuevo: str,
    accion: str,
    estado_anterior: Optional[str] = None,
    estado_nuevo: Optional[str] = None,
    observaciones: Optional[str] = None,
    db: Session = None,
):
    """Crea un registro de auditoría para trazabilidad"""
    auditoria = PrestamoAuditoria(
        prestamo_id=prestamo_id,
        cedula=cedula,
        usuario=usuario,
        campo_modificado=campo_modificado,
        valor_anterior=valor_anterior,
        valor_nuevo=valor_nuevo,
        accion=accion,
        estado_anterior=estado_anterior,
        estado_nuevo=estado_nuevo,
        observaciones=observaciones,
    )
    db.add(auditoria)
    db.commit()
    db.refresh(auditoria)
    return auditoria


# ============================================
# ENDPOINTS
# ============================================
@router.get("/stats")
def obtener_estadisticas_prestamos(
    db: Session = Depends(get_db),
    current_user: User = Depends(get_current_user),
):
    """Obtener estadísticas de préstamos"""
    try:
        total_prestamos = db.query(Prestamo).count()
        prestamos_por_estado = (
            db.query(Prestamo.estado, db.func.count(Prestamo.id))
            .group_by(Prestamo.estado)
            .all()
        )

        total_financiado = db.query(
            db.func.sum(Prestamo.total_financiamiento)
        ).scalar() or Decimal("0.00")

        return {
            "total_prestamos": total_prestamos,
            "prestamos_por_estado": {
                estado: count for estado, count in prestamos_por_estado
            },
            "total_financiado": float(total_financiado),
        }
    except Exception as e:
        logger.error(f"Error obteniendo estadísticas: {str(e)}")
        raise HTTPException(status_code=500, detail=f"Error interno: {str(e)}")


@router.get("", response_model=dict)
def listar_prestamos(
    page: int = Query(1, ge=1),
    per_page: int = Query(20, ge=1, le=1000),
    search: Optional[str] = Query(None),
    estado: Optional[str] = Query(None),
    db: Session = Depends(get_db),
    current_user: User = Depends(get_current_user),
):
    """Listar préstamos con paginación y filtros"""
    try:
        logger.info(f"Listar préstamos - Usuario: {current_user.email}")

        query = db.query(Prestamo)

        if search:
            search_pattern = f"%{search}%"
            query = query.filter(
                or_(
                    Prestamo.nombres.ilike(search_pattern),
                    Prestamo.cedula.ilike(search_pattern),
                )
            )

        if estado:
            query = query.filter(Prestamo.estado == estado)

        # Paginación
        total = query.count()
        skip = (page - 1) * per_page
        prestamos = (
            query.order_by(Prestamo.fecha_registro.desc())
            .offset(skip)
            .limit(per_page)
            .all()
        )

        # Serializar préstamos usando PrestamoResponse
        prestamos_serializados = []
        for prestamo in prestamos:
            try:
                prestamo_dict = PrestamoResponse.model_validate(prestamo).model_dump()
                prestamos_serializados.append(prestamo_dict)
            except Exception as e:
                logger.error(f"Error serializando préstamo {prestamo.id}: {str(e)}")
                continue

        return {
            "data": prestamos_serializados,
            "total": total,
            "page": page,
            "per_page": per_page,
            "total_pages": (total + per_page - 1) // per_page if total > 0 else 0,
        }
    except Exception as e:
        logger.error(f"Error en listar_prestamos: {str(e)}")
        raise HTTPException(status_code=500, detail=f"Error interno: {str(e)}")


@router.post("", response_model=PrestamoResponse)
def crear_prestamo(
    prestamo_data: PrestamoCreate,
    db: Session = Depends(get_db),
    current_user: User = Depends(get_current_user),
):
    """Crear un nuevo préstamo"""
    try:
        logger.info(f"Crear préstamo - Usuario: {current_user.email}")

        # 1. Verificar que el cliente existe
        cliente = obtener_datos_cliente(prestamo_data.cedula, db)
        if not cliente:
            raise HTTPException(
                status_code=404,
                detail=f"Cliente con cédula {prestamo_data.cedula} no encontrado",
            )

        # 2. Determinar número de cuotas y cuota por período
        # Si el frontend envía numero_cuotas y cuota_periodo, usarlos
        # Si no, calcularlos automáticamente según modalidad
        if (
            prestamo_data.numero_cuotas is not None
            and prestamo_data.cuota_periodo is not None
        ):
            # Usar los valores enviados desde el frontend
            numero_cuotas = prestamo_data.numero_cuotas
            cuota_periodo = prestamo_data.cuota_periodo
            logger.info(
                f"Usando valores enviados: {numero_cuotas} cuotas, ${cuota_periodo} por período"
            )
        else:
            # Calcular automáticamente según modalidad
            numero_cuotas, cuota_periodo = calcular_cuotas(
                prestamo_data.total_financiamiento, prestamo_data.modalidad_pago
            )
            logger.info(
                f"Calculados automáticamente: {numero_cuotas} cuotas, ${cuota_periodo} por período"
            )

        # 3. Crear el préstamo
        prestamo = Prestamo(
            cliente_id=cliente.id,
            cedula=prestamo_data.cedula,
            nombres=cliente.nombres,
            total_financiamiento=prestamo_data.total_financiamiento,
            fecha_requerimiento=prestamo_data.fecha_requerimiento,
            modalidad_pago=prestamo_data.modalidad_pago,
            numero_cuotas=numero_cuotas,
            cuota_periodo=cuota_periodo,
            tasa_interes=Decimal(0.00),  # 0% por defecto
            producto=prestamo_data.producto,
            producto_financiero=prestamo_data.producto_financiero,
            estado="DRAFT",
            usuario_proponente=current_user.email,
        )

        db.add(prestamo)
        db.commit()
        db.refresh(prestamo)

        # 4. Registrar en auditoría
        crear_registro_auditoria(
            prestamo_id=prestamo.id,
            cedula=prestamo.cedula,
            usuario=current_user.email,
            campo_modificado="PRESTAMO_CREADO",
            valor_anterior="",
            valor_nuevo=f"Préstamo creado para {prestamo.nombres}",
            accion="CREAR",
            estado_anterior=None,
            estado_nuevo="DRAFT",
            db=db,
        )

        return prestamo

    except HTTPException:
        raise
    except Exception as e:
        logger.error(f"Error en crear_prestamo: {str(e)}")
        db.rollback()
        raise HTTPException(status_code=500, detail=f"Error interno: {str(e)}")


@router.get("/cedula/{cedula}", response_model=list[PrestamoResponse])
def buscar_prestamos_por_cedula(
    cedula: str,
    db: Session = Depends(get_db),
    current_user: User = Depends(get_current_user),
):
    """Buscar préstamos por cédula del cliente"""
    prestamos = db.query(Prestamo).filter(Prestamo.cedula == cedula).all()
    return prestamos


@router.get("/auditoria/{prestamo_id}", response_model=list[dict])
def obtener_auditoria_prestamo(
    prestamo_id: int,
    db: Session = Depends(get_db),
    current_user: User = Depends(get_current_user),
):
    """Obtener historial de auditoría de un préstamo"""
    auditorias = (
        db.query(PrestamoAuditoria)
        .filter(PrestamoAuditoria.prestamo_id == prestamo_id)
        .order_by(PrestamoAuditoria.fecha_cambio.desc())
        .all()
    )

    return [
        {
            "id": a.id,
            "usuario": a.usuario,
            "campo_modificado": a.campo_modificado,
            "valor_anterior": a.valor_anterior,
            "valor_nuevo": a.valor_nuevo,
            "accion": a.accion,
            "estado_anterior": a.estado_anterior,
            "estado_nuevo": a.estado_nuevo,
            "observaciones": a.observaciones,
            "fecha_cambio": a.fecha_cambio.isoformat(),
        }
        for a in auditorias
    ]


@router.get("/{prestamo_id}", response_model=PrestamoResponse)
def obtener_prestamo(
    prestamo_id: int,
    db: Session = Depends(get_db),
    current_user: User = Depends(get_current_user),
):
    """Obtener un préstamo por ID"""
    prestamo = db.query(Prestamo).filter(Prestamo.id == prestamo_id).first()

    if not prestamo:
        raise HTTPException(status_code=404, detail="Préstamo no encontrado")

    return prestamo


@router.put("/{prestamo_id}", response_model=PrestamoResponse)
def actualizar_prestamo(
    prestamo_id: int,
    prestamo_data: PrestamoUpdate,
    db: Session = Depends(get_db),
    current_user: User = Depends(get_current_user),
):
    """Actualizar un préstamo"""
    try:
        # 1. Buscar préstamo
        prestamo = db.query(Prestamo).filter(Prestamo.id == prestamo_id).first()
        if not prestamo:
            raise HTTPException(status_code=404, detail="Préstamo no encontrado")

        # 2. Verificar permisos
        verificar_permisos_edicion(prestamo, current_user)

        # 3. Guardar valores antiguos para auditoría
        valores_viejos = {
            "total_financiamiento": str(prestamo.total_financiamiento),
            "modalidad_pago": prestamo.modalidad_pago,
            "estado": prestamo.estado,
        }

        # 4. Aplicar cambios simples
        aplicar_cambios_prestamo(prestamo, prestamo_data)

        # 5. Procesar cambio de estado si aplica
        if prestamo_data.estado is not None and puede_cambiar_estado(
            prestamo, prestamo_data.estado, current_user
        ):
            procesar_cambio_estado(prestamo, prestamo_data.estado, current_user, db)

        # 6. Guardar cambios
        db.commit()
        db.refresh(prestamo)

        # 7. Registrar en auditoría
        crear_registro_auditoria(
            prestamo_id=prestamo.id,
            cedula=prestamo.cedula,
            usuario=current_user.email,
            campo_modificado="ACTUALIZACION_GENERAL",
            valor_anterior=str(valores_viejos),
            valor_nuevo="Préstamo actualizado",
            accion="EDITAR",
            db=db,
        )

        return prestamo

    except HTTPException:
        raise
    except Exception as e:
        logger.error(f"Error en actualizar_prestamo: {str(e)}")
        db.rollback()
        raise HTTPException(status_code=500, detail=f"Error interno: {str(e)}")


@router.delete("/{prestamo_id}")
def eliminar_prestamo(
    prestamo_id: int,
    db: Session = Depends(get_db),
    current_user: User = Depends(get_current_user),
):
    """Eliminar un préstamo (solo Admin)"""
    if not current_user.is_admin:
        raise HTTPException(status_code=403, detail="Solo administradores")

    prestamo = db.query(Prestamo).filter(Prestamo.id == prestamo_id).first()

    if not prestamo:
        raise HTTPException(status_code=404, detail="Préstamo no encontrado")

    # Eliminar registros de auditoría asociados
    db.query(PrestamoAuditoria).filter(
        PrestamoAuditoria.prestamo_id == prestamo_id
    ).delete()

    db.delete(prestamo)
    db.commit()

    return {"message": "Préstamo eliminado exitosamente"}


@router.post("/{prestamo_id}/generar-amortizacion")
def generar_amortizacion_prestamo(
    prestamo_id: int,
    db: Session = Depends(get_db),
    current_user: User = Depends(get_current_user),
):
    """Generar tabla de amortización para un préstamo aprobado (Admin y Analistas)"""
    prestamo = db.query(Prestamo).filter(Prestamo.id == prestamo_id).first()
    if not prestamo:
        raise HTTPException(status_code=404, detail="Préstamo no encontrado")

    if prestamo.estado != "APROBADO":
        raise HTTPException(
            status_code=400,
            detail="Solo se pueden generar cuotas para préstamos aprobados",
        )

    if not prestamo.fecha_base_calculo:
        raise HTTPException(
            status_code=400, detail="El préstamo no tiene fecha base de cálculo"
        )

    try:
        cuotas_generadas = generar_amortizacion(
            prestamo, prestamo.fecha_base_calculo, db
        )

        return {
            "message": "Tabla de amortización generada exitosamente",
            "cuotas_generadas": len(cuotas_generadas),
            "prestamo_id": prestamo_id,
        }
    except Exception as e:
        logger.error(f"Error generando amortización: {str(e)}")
        raise HTTPException(
            status_code=500, detail=f"Error generando tabla de amortización: {str(e)}"
        )


@router.get("/{prestamo_id}/cuotas", response_model=list[dict])
def obtener_cuotas_prestamo(
    prestamo_id: int,
    db: Session = Depends(get_db),
    current_user: User = Depends(get_current_user),
):
    """Obtener cuotas de un préstamo"""
    prestamo = db.query(Prestamo).filter(Prestamo.id == prestamo_id).first()
    if not prestamo:
        raise HTTPException(status_code=404, detail="Préstamo no encontrado")

    cuotas = obtener_cuotas_service(prestamo_id, db)

    return [
        {
            "id": c.id,
            "numero_cuota": c.numero_cuota,
            "fecha_vencimiento": c.fecha_vencimiento,
            "monto_cuota": float(c.monto_cuota),
            "monto_capital": float(c.monto_capital),
            "monto_interes": float(c.monto_interes),
            "saldo_capital_inicial": float(c.saldo_capital_inicial),
            "saldo_capital_final": float(c.saldo_capital_final),
            "capital_pagado": float(c.capital_pagado),
            "interes_pagado": float(c.interes_pagado),
            "total_pagado": float(c.total_pagado),
            "capital_pendiente": float(c.capital_pendiente),
            "interes_pendiente": float(c.interes_pendiente),
            "estado": c.estado,
            "dias_mora": c.dias_mora,
            "monto_mora": float(c.monto_mora),
        }
        for c in cuotas
    ]


def actualizar_cuotas_segun_plazo_maximo(
    prestamo: Prestamo,
    plazo_maximo_meses: int,
    db: Session,
):
    """
    Recalcula y actualiza el número de cuotas según el plazo máximo
    determinado por la evaluación de riesgo.
    """
    # Recalcular cuotas con plazo máximo
    numero_cuotas, cuota_periodo = calcular_cuotas(
        prestamo.total_financiamiento, prestamo.modalidad_pago, plazo_maximo_meses
    )

    # Actualizar préstamo
    prestamo.numero_cuotas = numero_cuotas
    prestamo.cuota_periodo = cuota_periodo

    logger.info(
        f"Cuotas recalculadas para préstamo {prestamo.id}: "
        f"{numero_cuotas} cuotas de ${cuota_periodo} "
        f"(plazo_maximo={plazo_maximo_meses} meses)"
    )

    return numero_cuotas, cuota_periodo


@router.post("/{prestamo_id}/evaluar-riesgo")
def evaluar_riesgo_prestamo(
    prestamo_id: int,
    datos_evaluacion: dict,
    db: Session = Depends(get_db),
    current_user: User = Depends(get_current_user),
):
    """
    Evaluar riesgo de un préstamo usando los 7 criterios de evaluación (100 puntos).
    Requiere datos del cliente y del préstamo.

    Sistema de 100 puntos:
    - Criterio 1: Capacidad de Pago (29 pts) - 14 pts Endeudamiento + 15 pts Cobertura
    - Criterio 2: Estabilidad Laboral (23 pts) - 9 pts Antigüedad + 8 pts Tipo Empleo + 6 pts Sector
    - Criterio 3: Referencias Personales (9 pts) - 3 referencias × 3 pts c/u
    - Criterio 4: Arraigo Geográfico (7 pts) - 4 pts Familiar + 3 pts Laboral
    - Criterio 5: Perfil Sociodemográfico (17 pts) - 6 pts Vivienda + 6 pts Estado Civil + 5 pts Hijos
    - Criterio 6: Edad del Cliente (10 pts)
    - Criterio 7: Capacidad de Maniobra (5 pts)

    FASE 2: Después de la evaluación, se determina el plazo máximo
    que se usará para recalcular las cuotas.
    """
    prestamo = db.query(Prestamo).filter(Prestamo.id == prestamo_id).first()
    if not prestamo:
        raise HTTPException(status_code=404, detail="Préstamo no encontrado")

    # Agregar prestamo_id y cuota_mensual del préstamo desde BD
    datos_evaluacion["prestamo_id"] = prestamo_id

    # IMPORTANTE: Tomar la cuota del préstamo desde la base de datos
    if "cuota_mensual" not in datos_evaluacion or not datos_evaluacion["cuota_mensual"]:
        datos_evaluacion["cuota_mensual"] = (
            float(prestamo.cuota_periodo) if prestamo.cuota_periodo else 0
        )

    # AGREGAR: Obtener edad del cliente desde la base de datos en años y meses
    if "edad" not in datos_evaluacion or not datos_evaluacion["edad"]:
        # Buscar cliente por cédula
        cliente = db.query(Cliente).filter(Cliente.cedula == prestamo.cedula).first()
        if cliente and cliente.fecha_nacimiento:
            # Calcular edad exacta en años con meses desde fecha de nacimiento
            hoy = date.today()
            nacimiento = cliente.fecha_nacimiento

            # Calcular años
            años = hoy.year - nacimiento.year

            # Calcular meses
            if hoy.month < nacimiento.month or (
                hoy.month == nacimiento.month and hoy.day < nacimiento.day
            ):
                años -= 1

            # Calcular meses adicionales
            if hoy.month >= nacimiento.month:
                meses = hoy.month - nacimiento.month
                if hoy.day < nacimiento.day:
                    meses -= 1
            else:
                meses = (12 - nacimiento.month) + hoy.month
                if hoy.day < nacimiento.day:
                    meses -= 1

            # Normalizar meses (si >= 12, agregar al año)
            if meses >= 12:
                años += meses // 12
                meses = meses % 12

            # Edad total en años decimales para el cálculo
            edad_total = años + (meses / 12)
            datos_evaluacion["edad"] = edad_total
            datos_evaluacion["edad_años"] = años
            datos_evaluacion["edad_meses"] = meses

            logger.info(
                f"Edad calculada desde BD: {años} años y {meses} meses "
                f"(fecha_nacimiento: {cliente.fecha_nacimiento})"
            )
        else:
            datos_evaluacion["edad"] = 25.0  # Valor por defecto si no se encuentra
            datos_evaluacion["edad_años"] = 25
            datos_evaluacion["edad_meses"] = 0
            logger.warning(
                f"No se encontró fecha de nacimiento para cédula {prestamo.cedula}, usando valor por defecto"
            )

    # Log para debugging
    logger.info(
        f"Evaluando préstamo {prestamo_id} con cuota: {datos_evaluacion['cuota_mensual']} USD, edad: {datos_evaluacion.get('edad', 'N/A')} años"
    )

    try:
        evaluacion = crear_evaluacion_prestamo(datos_evaluacion, db)

        # IMPORTANTE: La evaluación solo genera SUGERENCIAS
        # El humano (admin) debe decidir si aprobar o rechazar
        # NO se aprueba automáticamente, solo se marca como candidato para aprobación
        if evaluacion.decision_final == "APROBADO_AUTOMATICO":
<<<<<<< HEAD
            logger.info(
                f"Préstamo {prestamo_id} es candidato para aprobación automática "
                f"(Riesgo: {evaluacion.clasificacion_riesgo}, Puntuación: {evaluacion.puntuacion_total}/100)"
            )
            logger.info(
                "⚠️ El sistema SUGIERE aprobar, pero requiere decisión humana. "
                "Usar endpoint '/aplicar-condiciones-aprobacion' para aprobar manualmente."
=======
            logger.info(f"Aprobación automática detectada para préstamo {prestamo_id}")

            # Aplicar condiciones desde la evaluación
            condiciones = {
                "plazo_maximo": evaluacion.plazo_maximo,
                "tasa_interes": float(evaluacion.tasa_interes_aplicada or 0),
                "estado": "APROBADO",
                "observaciones": f"Aprobación automática por evaluación de riesgo (Puntuación: {evaluacion.puntuacion_total}/100, Riesgo: {evaluacion.clasificacion_riesgo})",
            }

            # Establecer fecha_base_calculo si no existe (fecha actual + 1 mes)
            if not prestamo.fecha_base_calculo:
                fecha_calculo = date.today() + relativedelta(months=1)
                prestamo.fecha_base_calculo = fecha_calculo
                condiciones["fecha_base_calculo"] = fecha_calculo.isoformat()
                logger.info(f"Fecha base de cálculo establecida: {fecha_calculo}")

            # Aplicar condiciones
            # NOTA: No cambiar numero_cuotas, mantener el original del préstamo
            # El plazo_maximo solo es informativo, no se aplica para aprobación automática

            if condiciones.get("tasa_interes"):
                prestamo.tasa_interes = Decimal(str(condiciones["tasa_interes"]))

            if condiciones.get("fecha_base_calculo"):
                fecha_str = condiciones["fecha_base_calculo"]
                prestamo.fecha_base_calculo = date_parser.parse(fecha_str).date()

            # Cambiar estado a APROBADO (sin modificar numero_cuotas)
            procesar_cambio_estado(
                prestamo,
                "APROBADO",
                current_user,
                db,
                plazo_maximo_meses=None,  # NO aplicar plazo_maximo en aprobación automática
                tasa_interes=(
                    Decimal(str(condiciones["tasa_interes"]))
                    if condiciones.get("tasa_interes")
                    else None
                ),
                fecha_base_calculo=prestamo.fecha_base_calculo,
>>>>>>> ed8507cf
            )

        return {
            "prestamo_id": prestamo_id,
            "puntuacion_total": float(evaluacion.puntuacion_total or 0),
            "clasificacion_riesgo": evaluacion.clasificacion_riesgo,
            "decision_final": evaluacion.decision_final,
            "requiere_aprobacion_manual": evaluacion.decision_final == "APROBADO_AUTOMATICO",
            "mensaje": (
                "✅ Préstamo candidato para aprobación. Debe ser aprobado manualmente con tasa sugerida."
                if evaluacion.decision_final == "APROBADO_AUTOMATICO"
                else "⚠️ Revisar antes de aprobar"
            ),
            "sugerencias": {
                "tasa_interes_sugerida": float(evaluacion.tasa_interes_aplicada or 0),
                "plazo_maximo_sugerido": evaluacion.plazo_maximo,
                "enganche_minimo_sugerido": float(evaluacion.enganche_minimo or 0),
                "requisitos_adicionales": evaluacion.requisitos_adicionales,
            },
            "tasa_interes_aplicada": float(evaluacion.tasa_interes_aplicada or 0),
            "plazo_maximo": evaluacion.plazo_maximo,
            "enganche_minimo": float(evaluacion.enganche_minimo or 0),
            "requisitos_adicionales": evaluacion.requisitos_adicionales,
            "detalle_criterios": {
                # Criterio 1: Capacidad de Pago (29 puntos)
                "ratio_endeudamiento": {
                    "puntos": float(evaluacion.ratio_endeudamiento_puntos or 0),
                    "calculo": float(evaluacion.ratio_endeudamiento_calculo or 0),
                },
                "ratio_cobertura": {
                    "puntos": float(evaluacion.ratio_cobertura_puntos or 0),
                    "calculo": float(evaluacion.ratio_cobertura_calculo or 0),
                },
                # Criterio 2: Estabilidad Laboral (23 puntos)
                "antiguedad_trabajo": {
                    "puntos": float(evaluacion.antiguedad_trabajo_puntos or 0),
                    "meses": (
                        float(evaluacion.meses_trabajo)
                        if evaluacion.meses_trabajo
                        else 0
                    ),
                },
                "tipo_empleo": {
                    "puntos": float(evaluacion.tipo_empleo_puntos or 0),
                    "descripcion": evaluacion.tipo_empleo_descripcion,
                },
                "sector_economico": {
                    "puntos": float(evaluacion.sector_economico_puntos or 0),
                    "descripcion": evaluacion.sector_economico_descripcion,
                },
                # Criterio 3: Referencias (9 puntos)
                "referencias": {
                    "puntos": float(evaluacion.referencias_puntos or 0),
                    "descripcion": evaluacion.referencias_descripcion,
                    "referencia1_calificacion": evaluacion.referencia1_calificacion,
                    "referencia1_observaciones": evaluacion.referencia1_observaciones,
                    "referencia2_calificacion": evaluacion.referencia2_calificacion,
                    "referencia2_observaciones": evaluacion.referencia2_observaciones,
                    "referencia3_calificacion": evaluacion.referencia3_calificacion,
                    "referencia3_observaciones": evaluacion.referencia3_observaciones,
                },
                # Criterio 4: Arraigo Geográfico (7 puntos)
                "arraigo_vivienda": float(evaluacion.arraigo_vivienda_puntos or 0),
                "arraigo_familiar": float(evaluacion.arraigo_familiar_puntos or 0),
                "arraigo_laboral": float(evaluacion.arraigo_laboral_puntos or 0),
                # Criterio 5: Perfil Sociodemográfico (17 puntos)
                "vivienda": {
                    "puntos": float(evaluacion.vivienda_puntos or 0),
                    "descripcion": evaluacion.vivienda_descripcion,
                },
                "estado_civil": {
                    "puntos": float(evaluacion.estado_civil_puntos or 0),
                    "descripcion": evaluacion.estado_civil_descripcion,
                },
                "hijos": {
                    "puntos": float(evaluacion.hijos_puntos or 0),
                    "descripcion": evaluacion.hijos_descripcion,
                },
                # Criterio 6: Edad (10 puntos)
                "edad": {
                    "puntos": float(evaluacion.edad_puntos or 0),
                    "cliente": evaluacion.edad_cliente,
                },
                # Criterio 7: Capacidad de Maniobra (5 puntos)
                "capacidad_maniobra": {
                    "puntos": float(evaluacion.enganche_garantias_puntos or 0),
                    "porcentaje_residual": float(
                        evaluacion.enganche_garantias_calculo or 0
                    ),
                },
            },
        }
    except Exception as e:
        logger.error(f"Error evaluando riesgo: {str(e)}")
        raise HTTPException(status_code=500, detail=f"Error evaluando riesgo: {str(e)}")


@router.post("/{prestamo_id}/aplicar-condiciones-aprobacion")
def aplicar_condiciones_aprobacion(
    prestamo_id: int,
    condiciones: dict,  # {plazo_maximo, tasa_interes, fecha_base_calculo, estado, observaciones}
    db: Session = Depends(get_db),
    current_user: User = Depends(get_current_user),
):
    """
    Aplica las condiciones determinadas por la evaluación de riesgo.

    FASE 2: Después de evaluar el riesgo, el admin puede aprobar el préstamo
    y aplicar las condiciones (plazo máximo recalcula cuotas, tasa de interés, etc.).

    Ejemplo de uso:
    POST /api/v1/prestamos/123/aplicar-condiciones-aprobacion
    {
        "plazo_maximo": 24,  # meses según evaluación
        "tasa_interes": 12.0,
        "fecha_base_calculo": "2025-11-01",
        "estado": "APROBADO",
        "observaciones": "Aprobado con condiciones de alto riesgo"
    }
    """
    prestamo = db.query(Prestamo).filter(Prestamo.id == prestamo_id).first()
    if not prestamo:
        raise HTTPException(status_code=404, detail="Préstamo no encontrado")

    # Solo admin puede aplicar condiciones
    if not current_user.is_admin:
        raise HTTPException(
            status_code=403,
            detail="Solo administradores pueden aprobar con condiciones",
        )

    try:
        # Guardar valores anteriores para auditoría
        valores_anterior = {
            "numero_cuotas": prestamo.numero_cuotas,
            "cuota_periodo": str(prestamo.cuota_periodo),
            "tasa_interes": str(prestamo.tasa_interes),
            "estado": prestamo.estado,
        }

        # Aplicar plazo máximo y recalcular cuotas (SI VIENE)
        if "plazo_maximo" in condiciones:
            actualizar_cuotas_segun_plazo_maximo(
                prestamo, condiciones["plazo_maximo"], db
            )

        # Aplicar tasa de interés (SI VIENE)
        if "tasa_interes" in condiciones:
            prestamo.tasa_interes = Decimal(str(condiciones["tasa_interes"]))

        # Aplicar fecha base de cálculo (SI VIENE)
        if "fecha_base_calculo" in condiciones:
            fecha_str = condiciones["fecha_base_calculo"]
            prestamo.fecha_base_calculo = date_parser.parse(fecha_str).date()

        # Aplicar observaciones
        if "observaciones" in condiciones:
            prestamo.observaciones = condiciones["observaciones"]

        # Cambiar estado si se especifica
        nuevo_estado = condiciones.get("estado")
        if nuevo_estado:
            procesar_cambio_estado(
                prestamo,
                nuevo_estado,
                current_user,
                db,
                plazo_maximo_meses=condiciones.get("plazo_maximo"),
                tasa_interes=(
                    Decimal(str(condiciones.get("tasa_interes", 0)))
                    if "tasa_interes" in condiciones
                    else None
                ),
                fecha_base_calculo=prestamo.fecha_base_calculo,
            )

        db.commit()
        db.refresh(prestamo)

        # Registrar en auditoría
        crear_registro_auditoria(
            prestamo_id=prestamo.id,
            cedula=prestamo.cedula,
            usuario=current_user.email,
            campo_modificado="CONDICIONES_APLICADAS",
            valor_anterior=str(valores_anterior),
            valor_nuevo=str(condiciones),
            accion="APLICAR_CONDICIONES",
            estado_anterior=prestamo.estado,
            estado_nuevo=nuevo_estado or prestamo.estado,
            db=db,
        )

        return {
            "message": "Condiciones aplicadas exitosamente",
            "prestamo_id": prestamo_id,
            "numero_cuotas_actualizado": prestamo.numero_cuotas,
            "cuota_periodo_actualizado": float(prestamo.cuota_periodo),
            "tasa_interes": float(prestamo.tasa_interes),
            "estado": prestamo.estado,
        }

    except Exception as e:
        logger.error(f"Error aplicando condiciones: {str(e)}")
        db.rollback()
        raise HTTPException(
            status_code=500, detail=f"Error aplicando condiciones: {str(e)}"
        )<|MERGE_RESOLUTION|>--- conflicted
+++ resolved
@@ -779,57 +779,13 @@
         # El humano (admin) debe decidir si aprobar o rechazar
         # NO se aprueba automáticamente, solo se marca como candidato para aprobación
         if evaluacion.decision_final == "APROBADO_AUTOMATICO":
-<<<<<<< HEAD
             logger.info(
-                f"Préstamo {prestamo_id} es candidato para aprobación automática "
+                f"Préstamo {prestamo_id} es candidato para aprobación "
                 f"(Riesgo: {evaluacion.clasificacion_riesgo}, Puntuación: {evaluacion.puntuacion_total}/100)"
             )
             logger.info(
                 "⚠️ El sistema SUGIERE aprobar, pero requiere decisión humana. "
                 "Usar endpoint '/aplicar-condiciones-aprobacion' para aprobar manualmente."
-=======
-            logger.info(f"Aprobación automática detectada para préstamo {prestamo_id}")
-
-            # Aplicar condiciones desde la evaluación
-            condiciones = {
-                "plazo_maximo": evaluacion.plazo_maximo,
-                "tasa_interes": float(evaluacion.tasa_interes_aplicada or 0),
-                "estado": "APROBADO",
-                "observaciones": f"Aprobación automática por evaluación de riesgo (Puntuación: {evaluacion.puntuacion_total}/100, Riesgo: {evaluacion.clasificacion_riesgo})",
-            }
-
-            # Establecer fecha_base_calculo si no existe (fecha actual + 1 mes)
-            if not prestamo.fecha_base_calculo:
-                fecha_calculo = date.today() + relativedelta(months=1)
-                prestamo.fecha_base_calculo = fecha_calculo
-                condiciones["fecha_base_calculo"] = fecha_calculo.isoformat()
-                logger.info(f"Fecha base de cálculo establecida: {fecha_calculo}")
-
-            # Aplicar condiciones
-            # NOTA: No cambiar numero_cuotas, mantener el original del préstamo
-            # El plazo_maximo solo es informativo, no se aplica para aprobación automática
-
-            if condiciones.get("tasa_interes"):
-                prestamo.tasa_interes = Decimal(str(condiciones["tasa_interes"]))
-
-            if condiciones.get("fecha_base_calculo"):
-                fecha_str = condiciones["fecha_base_calculo"]
-                prestamo.fecha_base_calculo = date_parser.parse(fecha_str).date()
-
-            # Cambiar estado a APROBADO (sin modificar numero_cuotas)
-            procesar_cambio_estado(
-                prestamo,
-                "APROBADO",
-                current_user,
-                db,
-                plazo_maximo_meses=None,  # NO aplicar plazo_maximo en aprobación automática
-                tasa_interes=(
-                    Decimal(str(condiciones["tasa_interes"]))
-                    if condiciones.get("tasa_interes")
-                    else None
-                ),
-                fecha_base_calculo=prestamo.fecha_base_calculo,
->>>>>>> ed8507cf
             )
 
         return {
