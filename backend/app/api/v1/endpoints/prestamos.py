--- conflicted
+++ resolved
@@ -180,12 +180,6 @@
 
         # Crear registro automático en Aprobaciones (conectado por cédula)
         try:
-<<<<<<< HEAD
-=======
-            # Verificar que el modelo tenga la columna resultado
-            from app.models.aprobacion import Aprobacion
-
->>>>>>> 3cc46351
             aprobacion = Aprobacion(
                 solicitante_id=current_user.id,
                 revisor_id=current_user.id,
